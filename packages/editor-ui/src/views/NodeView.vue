<template>
<div :class="$style['content']">
	<div
		class="node-view-root"
		id="node-view-root"
	 	@dragover="onDragOver"
	 	@drop="onDrop"
	>
		<div
			class="node-view-wrapper"
			:class="workflowClasses"
			@touchstart="mouseDown"
			@touchend="mouseUp"
			@touchmove="mouseMoveNodeWorkflow"
			@mousedown="mouseDown"
			v-touch:tap="touchTap"
			@mouseup="mouseUp"
			@wheel="wheelScroll"
		>
			<div id="node-view-background" class="node-view-background" :style="backgroundStyle" />
			<div
				id="node-view"
				class="node-view"
				:style="workflowStyle"
				ref="nodeView"
			>
				<canvas-add-button
					:style="canvasAddButtonStyle"
					@click="showTriggerCreator('trigger_placeholder_button')"
					v-show="showCanvasAddButton"
					:showTooltip="!containsTrigger && showTriggerMissingTooltip"
					:position="canvasStore.canvasAddButtonPosition"
					@hook:mounted="canvasStore.setRecenteredCanvasAddButtonPosition"
				/>
				<div v-for="nodeData in nodes" :key="nodeData.id">
					<node
						v-if="nodeData.type !== STICKY_NODE_TYPE"
						@duplicateNode="duplicateNode"
						@deselectAllNodes="deselectAllNodes"
						@deselectNode="nodeDeselectedByName"
						@nodeSelected="nodeSelectedByName"
						@removeNode="removeNode"
						@runWorkflow="onRunNode"
						@moved="onNodeMoved"
						@run="onNodeRun"
						:key="`${nodeData.id}_node`"
						:name="nodeData.name"
						:isReadOnly="isReadOnly"
						:instance="instance"
						:isActive="!!activeNode && activeNode.name === nodeData.name"
						:hideActions="pullConnActive"
					>
						<span
							slot="custom-tooltip"
							v-text="$locale.baseText('nodeView.placeholderNode.addTriggerNodeBeforeExecuting')"
						/>
					</node>
					<sticky
						v-else
						@deselectAllNodes="deselectAllNodes"
						@deselectNode="nodeDeselectedByName"
						@nodeSelected="nodeSelectedByName"
						@removeNode="removeNode"
						:key="`${nodeData.id}_sticky`"
						:name="nodeData.name"
						:isReadOnly="isReadOnly"
						:instance="instance"
						:isActive="!!activeNode && activeNode.name === nodeData.name"
						:nodeViewScale="nodeViewScale"
						:gridSize="GRID_SIZE"
						:hideActions="pullConnActive"
					/>
				</div>
			</div>
		</div>
		<node-details-view
			:readOnly="isReadOnly"
			:renaming="renamingActive"
			@valueChanged="valueChanged"
		/>
		<node-creation
			v-if="!isReadOnly"
			:create-node-active="createNodeActive"
			:node-view-scale="nodeViewScale"
			@toggleNodeCreator="onToggleNodeCreator"
			@addNode="onAddNode"
		/>
		<canvas-controls
			:is-demo="isDemo"
			:is-sidebar-menu-collapsed="sidebarMenuCollapsed"
		/>
		<div
			class="workflow-execute-wrapper" v-if="!isReadOnly"
		>
			<span
				@mouseenter="showTriggerMissingToltip(true)"
				@mouseleave="showTriggerMissingToltip(false)"
				@click="onRunContainerClick"
			>
				<n8n-button
					@click.stop="onRunWorkflow"
					:loading="workflowRunning"
					:label="runButtonText"
					:title="$locale.baseText('nodeView.executesTheWorkflowFromATriggerNode')"
					size="large"
					icon="play-circle"
					type="primary"
					:disabled="isExecutionDisabled"
				/>
			</span>

			<n8n-icon-button v-if="workflowRunning === true && !executionWaitingForWebhook" icon="stop" size="large"
				class="stop-execution" type="secondary" :title="stopExecutionInProgress
					? $locale.baseText('nodeView.stoppingCurrentExecution')
					: $locale.baseText('nodeView.stopCurrentExecution')
				" :loading="stopExecutionInProgress" @click.stop="stopExecution()" />

			<n8n-icon-button v-if="workflowRunning === true && executionWaitingForWebhook === true" class="stop-execution"
				icon="stop" size="large" :title="$locale.baseText('nodeView.stopWaitingForWebhookCall')" type="secondary"
				@click.stop="stopWaitingForWebhook()" />

			<n8n-icon-button v-if="!isReadOnly && workflowExecution && !workflowRunning && !allTriggersDisabled"
				:title="$locale.baseText('nodeView.deletesTheCurrentExecutionData')" icon="trash" size="large"
				@click.stop="clearExecutionData()" />
		</div>
	</div>
</div>
</template>

<script lang="ts">
import Vue from 'vue';
import { mapStores } from 'pinia';
import {
	OnConnectionBindInfo, Connection, Endpoint, N8nPlusEndpoint, jsPlumbInstance,
} from 'jsplumb';
import type { MessageBoxInputData } from 'element-ui/types/message-box';
import once from 'lodash/once';

import {
	FIRST_ONBOARDING_PROMPT_TIMEOUT,
	MAIN_HEADER_TABS,
	MODAL_CANCEL,
	MODAL_CLOSE,
	MODAL_CONFIRMED,
	NODE_OUTPUT_DEFAULT_KEY,
	ONBOARDING_CALL_SIGNUP_MODAL_KEY,
	ONBOARDING_PROMPT_TIMEBOX,
	PLACEHOLDER_EMPTY_WORKFLOW_ID,
	QUICKSTART_NOTE_NAME,
	START_NODE_TYPE,
	STICKY_NODE_TYPE,
	VIEWS,
	WEBHOOK_NODE_TYPE,
	TRIGGER_NODE_FILTER,
} from '@/constants';
import { copyPaste } from '@/components/mixins/copyPaste';
import { externalHooks } from '@/components/mixins/externalHooks';
import { genericHelpers } from '@/components/mixins/genericHelpers';
import { mouseSelect } from '@/components/mixins/mouseSelect';
import { moveNodeWorkflow } from '@/components/mixins/moveNodeWorkflow';
import { restApi } from '@/components/mixins/restApi';
import { globalLinkActions } from '@/components/mixins/globalLinkActions';
import { showMessage } from '@/components/mixins/showMessage';
import { titleChange } from '@/components/mixins/titleChange';
import { newVersions } from '@/components/mixins/newVersions';

import { workflowHelpers } from '@/components/mixins/workflowHelpers';
import { workflowRun } from '@/components/mixins/workflowRun';

import NodeDetailsView from '@/components/NodeDetailsView.vue';
import Node from '@/components/Node.vue';
import NodeSettings from '@/components/NodeSettings.vue';
import Sticky from '@/components/Sticky.vue';
import CanvasAddButton from './CanvasAddButton.vue';

import * as CanvasHelpers from './canvasHelpers';

import mixins from 'vue-typed-mixins';
import { v4 as uuid } from 'uuid';
import {
	deepCopy,
	IConnection,
	IConnections,
	IDataObject,
	INode,
	INodeConnections,
	INodeCredentialsDetails,
	INodeIssues,
	INodeTypeDescription,
	INodeTypeNameVersion,
	IPinData,
	IRun,
	ITaskData,
	ITelemetryTrackProperties,
	IWorkflowBase,
	NodeHelpers,
	TelemetryHelpers,
	Workflow,
} from 'n8n-workflow';
import {
	ICredentialsResponse,
	IExecutionResponse,
	IWorkflowDb,
	IWorkflowData,
	INodeUi,
	IUpdateInformation,
	IWorkflowDataUpdate,
	XYPosition,
	IPushDataExecutionFinished,
	ITag,
	INewWorkflowData,
	IWorkflowTemplate,
	IExecutionsSummary,
	IWorkflowToShare,
} from '@/Interface';
import { mapGetters } from 'vuex';
<<<<<<< HEAD
=======

import '../plugins/N8nCustomConnectorType';
import '../plugins/PlusEndpointType';
>>>>>>> dd3c5967
import { getAccountAge } from '@/modules/userHelpers';
import { dataPinningEventBus } from '@/event-bus/data-pinning-event-bus';
import { debounceHelper } from '@/components/mixins/debounce';
<<<<<<< HEAD
import { useCanvasStore } from '@/modules/canvas';
=======
import { getNodeViewTab } from '@/components/helpers';
import { Route } from 'vue-router';
>>>>>>> dd3c5967

interface AddNodeOptions {
	position?: XYPosition;
	dragAndDrop?: boolean;
}

const NodeCreator = () => import('@/components/Node/NodeCreator/NodeCreator.vue');
const NodeCreation = () => import('@/components/Node/NodeCreation.vue');
const CanvasControls = () => import('@/components/CanvasControls.vue');

export default mixins(
	copyPaste,
	externalHooks,
	genericHelpers,
	mouseSelect,
	moveNodeWorkflow,
	restApi,
	showMessage,
	titleChange,
	workflowHelpers,
	workflowRun,
	newVersions,
	globalLinkActions,
	debounceHelper,
)
	.extend({
		name: 'NodeView',
		components: {
			NodeDetailsView,
			Node,
			NodeCreator,
			NodeSettings,
			Sticky,
			CanvasAddButton,
			NodeCreation,
			CanvasControls,
		},
		errorCaptured: (err, vm, info) => {
			console.error('errorCaptured'); // eslint-disable-line no-console
			console.error(err); // eslint-disable-line no-console
		},
		watch: {
			// Listen to route changes and load the workflow accordingly
			'$route' (to: Route, from: Route) {
				const currentTab = getNodeViewTab(to);
				const nodeViewNotInitialized = !this.$store.getters['ui/isNodeViewInitialized'];
				let workflowChanged =
					from.params.name !== to.params.name &&
					// Both 'new' and __EMPTY__ are new workflow names, so ignore them when detecting if wf changed
					!(from.params.name === 'new' && this.currentWorkflow === PLACEHOLDER_EMPTY_WORKFLOW_ID) &&
					// Also ignore if workflow id changes when saving new workflow
					to.params.action !== 'workflowSave';
				const isOpeningTemplate = to.name === VIEWS.TEMPLATE_IMPORT;

				// When entering this tab:
				if (currentTab === MAIN_HEADER_TABS.WORKFLOW || isOpeningTemplate) {
					if (workflowChanged || nodeViewNotInitialized || isOpeningTemplate) {
						this.startLoading();
						if (nodeViewNotInitialized) {
							const previousDirtyState = this.$store.getters.getStateIsDirty;
							this.resetWorkspace();
							this.$store.commit('setStateDirty', previousDirtyState);
						}
						this.initView().then(() => {
							this.stopLoading();
							if (this.blankRedirect) {
								this.blankRedirect = false;
							}
						});
					}
				}
				// Also, when landing on executions tab, check if workflow data is changed
				if (currentTab === MAIN_HEADER_TABS.EXECUTIONS) {
					workflowChanged = from.params.name !== to.params.name && !(to.params.name === 'new' && from.params.name === undefined);
					if (workflowChanged) {
						// This will trigger node view to update next time workflow tab is opened
						this.$store.commit('ui/setNodeViewInitialized', false);
					}
				}
			},
			activeNode () {
				// When a node gets set as active deactivate the create-menu
				this.createNodeActive = false;
			},
			containsTrigger(containsTrigger) {
				// Re-center CanvasAddButton if there's no triggers
				if (containsTrigger === false) this.canvasStore.setRecenteredCanvasAddButtonPosition(this.getNodeViewOffsetPosition);
				else this.tryToAddWelcomeSticky();
			},
		},
		async beforeRouteLeave(to, from, next) {
			const nextTab = getNodeViewTab(to);
			// Only react if leaving workflow tab and going to a separate page
			if (!nextTab) {
				// Skip check if in the middle of template import
				if (from.name === VIEWS.TEMPLATE_IMPORT) {
					next();
					return;
				}

				const result = this.$store.getters.getStateIsDirty;
				if (result) {
					const confirmModal = await this.confirmModal(
						this.$locale.baseText('generic.unsavedWork.confirmMessage.message'),
						this.$locale.baseText('generic.unsavedWork.confirmMessage.headline'),
						'warning',
						this.$locale.baseText('generic.unsavedWork.confirmMessage.confirmButtonText'),
						this.$locale.baseText('generic.unsavedWork.confirmMessage.cancelButtonText'),
						true,
					);

					if (confirmModal === MODAL_CONFIRMED) {
						const saved = await this.saveCurrentWorkflow({}, false);
						if (saved) this.$store.dispatch('settings/fetchPromptsData');
						this.$store.commit('setStateDirty', false);
						next();
					} else if (confirmModal === MODAL_CANCEL) {
						this.$store.commit('setStateDirty', false);
						next();
					} else if (confirmModal === MODAL_CLOSE) {
						next(false);
					}
				} else {
					next();
				}
			} else {
				next();
			}
		},
		computed: {
			...mapGetters('users', [
				'currentUser',
			]),
			...mapGetters('ui', [
				'sidebarMenuCollapsed',
			]),
			...mapGetters('settings', [
				'isOnboardingCallPromptFeatureEnabled',
			]),
			defaultLocale(): string {
				return this.$store.getters.defaultLocale;
			},
			isEnglishLocale(): boolean {
				return this.defaultLocale === 'en';
			},
			...mapGetters(['nativelyNumberSuffixedDefaults']),
			activeNode(): INodeUi | null {
				return this.$store.getters['ndv/activeNode'];
			},
			executionWaitingForWebhook(): boolean {
				return this.$store.getters.executionWaitingForWebhook;
			},
			isDemo(): boolean {
				return this.$route.name === VIEWS.DEMO;
			},
			isExecutionView(): boolean {
				return this.$route.name === VIEWS.EXECUTION;
			},
			showCanvasAddButton(): boolean {
				return this.loadingService === null && !this.containsTrigger && !this.isDemo && !this.isExecutionView;
			},
			lastSelectedNode(): INodeUi | null {
				return this.$store.getters.lastSelectedNode;
			},
			nodes(): INodeUi[] {
				return this.$store.getters.allNodes;
			},
			runButtonText(): string {
				if (!this.workflowRunning) {
					return this.$locale.baseText('nodeView.runButtonText.executeWorkflow');
				}

				if (this.executionWaitingForWebhook) {
					return this.$locale.baseText('nodeView.runButtonText.waitingForTriggerEvent');
				}

				return this.$locale.baseText('nodeView.runButtonText.executingWorkflow');
			},
			workflowStyle(): object {
				const offsetPosition = this.getNodeViewOffsetPosition;
				return {
					left: offsetPosition[0] + 'px',
					top: offsetPosition[1] + 'px',
				};
			},
			canvasAddButtonStyle(): object {
				return {
					'pointer-events': this.createNodeActive ? 'none' : 'all',
				};
			},
			backgroundStyle(): object {
				return CanvasHelpers.getBackgroundStyles(
					this.nodeViewScale,
					this.$store.getters.getNodeViewOffsetPosition,
					this.isExecutionPreview,
				);
			},
			workflowClasses() {
				const returnClasses = [];
				if (this.ctrlKeyPressed) {
					if (this.$store.getters.isNodeViewMoveInProgress === true) {
						returnClasses.push('move-in-process');
					} else {
						returnClasses.push('move-active');
					}
				}
				if (this.selectActive || this.ctrlKeyPressed) {
					// Makes sure that nothing gets selected while select or move is active
					returnClasses.push('do-not-select');
				}
				return returnClasses;
			},
			workflowExecution(): IExecutionResponse | null {
				return this.$store.getters.getWorkflowExecution;
			},
			workflowRunning(): boolean {
				return this.$store.getters.isActionActive('workflowRunning');
			},
			currentWorkflow (): string {
				return this.$route.params.name || this.$store.getters.workflowId;
			},
			workflowName (): string {
				return this.$store.getters.workflowName;
			},
			allTriggersDisabled(): boolean {
				const disabledTriggerNodes = this.triggerNodes.filter(node => node.disabled);
				return disabledTriggerNodes.length === this.triggerNodes.length;
			},
			triggerNodes(): INodeUi[] {
				return this.nodes.filter(node =>
					node.type === START_NODE_TYPE ||
					this.$store.getters['nodeTypes/isTriggerNode'](node.type),
				);
			},
			containsTrigger(): boolean {
				return this.triggerNodes.length > 0;
			},
			isExecutionDisabled(): boolean {
				return !this.containsTrigger || this.allTriggersDisabled;
			},
			getNodeViewOffsetPosition(): XYPosition {
				return this.$store.getters.getNodeViewOffsetPosition;
			},
			...mapStores(useCanvasStore),
			nodeViewScale(): number {
				return this.canvasStore.nodeViewScale;
			},
			instance(): jsPlumbInstance {
				return this.canvasStore.jsPlumbInstance;
			},
		},
		data() {
			return {
				GRID_SIZE: CanvasHelpers.GRID_SIZE,
				STICKY_NODE_TYPE,
				createNodeActive: false,
				lastSelectedConnection: null as null | Connection,
				lastClickPosition: [450, 450] as XYPosition,
				ctrlKeyPressed: false,
				stopExecutionInProgress: false,
				blankRedirect: false,
				credentialsUpdated: false,
				newNodeInsertPosition: null as XYPosition | null,
				pullConnActiveNodeName: null as string | null,
				pullConnActive: false,
				dropPrevented: false,
				renamingActive: false,
				showStickyButton: false,
				isExecutionPreview: false,
				showTriggerMissingTooltip: false,
				workflowData: null as INewWorkflowData | null,
			};
		},
		beforeDestroy() {
			this.resetWorkspace();
			// Make sure the event listeners get removed again else we
			// could add up with them registred multiple times
			document.removeEventListener('keydown', this.keyDown);
			document.removeEventListener('keyup', this.keyUp);
			this.unregisterCustomAction('showNodeCreator');
		},
		methods: {
			showTriggerMissingToltip(isVisible: boolean) {
				this.showTriggerMissingTooltip = isVisible;
			},
			onRunNode(nodeName: string, source: string) {
				const node = this.$store.getters.getNodeByName(nodeName);
				const telemetryPayload = {
					node_type: node ? node.type : null,
					workflow_id: this.$store.getters.workflowId,
					source: 'canvas',
				};
				this.$telemetry.track('User clicked execute node button', telemetryPayload);
				this.$externalHooks().run('nodeView.onRunNode', telemetryPayload);
				this.runWorkflow(nodeName, source);
			},
			async onRunWorkflow() {
				this.getWorkflowDataToSave().then((workflowData) => {
					const telemetryPayload = {
						workflow_id: this.$store.getters.workflowId,
						node_graph_string: JSON.stringify(TelemetryHelpers.generateNodesGraph(workflowData as IWorkflowBase, this.getNodeTypes()).nodeGraph),
					};
					this.$telemetry.track('User clicked execute workflow button', telemetryPayload);
					this.$externalHooks().run('nodeView.onRunWorkflow', telemetryPayload);

				});

				await this.runWorkflow();
			},
			onRunContainerClick() {
				if (this.containsTrigger && !this.allTriggersDisabled) return;

				const message = this.containsTrigger && this.allTriggersDisabled
					? this.$locale.baseText('nodeView.addOrEnableTriggerNode')
					: this.$locale.baseText('nodeView.addATriggerNodeFirst');

				this.registerCustomAction('showNodeCreator', () => this.showTriggerCreator('no_trigger_execution_tooltip'));
				const notice = this.$showMessage({
					type: 'info',
					title: this.$locale.baseText('nodeView.cantExecuteNoTrigger'),
					message,
					duration: 3000,
					onClick: () => setTimeout(() => {
						// Close the creator panel if user clicked on the link
						if(this.createNodeActive) notice.close();
					}, 0),
				});
			},
			clearExecutionData() {
				this.$store.commit('setWorkflowExecutionData', null);
				this.updateNodesExecutionIssues();
			},
			translateName(type: string, originalName: string) {
				return this.$locale.headerText({
					key: `headers.${this.$locale.shortNodeType(type)}.displayName`,
					fallback: originalName,
				});
			},
			getUniqueNodeName({
				originalName,
				additionalUsedNames = [],
				type = '',
			}: {
				originalName: string,
				additionalUsedNames?: string[],
				type?: string,
			}) {
				const allNodeNamesOnCanvas = this.$store.getters.allNodes.map((n: INodeUi) => n.name);
				originalName = this.isEnglishLocale ? originalName : this.translateName(type, originalName);

				if (
					!allNodeNamesOnCanvas.includes(originalName) &&
					!additionalUsedNames.includes(originalName)
				) {
					return originalName; // already unique
				}

				let natives: string[] = this.nativelyNumberSuffixedDefaults;
				natives = this.isEnglishLocale ? natives : natives.map(name => {
					const type = name.toLowerCase().replace('_', '');
					return this.translateName(type, name);
				});

				const found = natives.find((n) => originalName.startsWith(n));

				let ignore, baseName, nameIndex, uniqueName;
				let index = 1;

				if (found) {
					// name natively ends with number
					nameIndex = originalName.split(found).pop();
					if (nameIndex) {
						index = parseInt(nameIndex, 10);
					}
					baseName = uniqueName = found;
				} else {
					const nameMatch = originalName.match(/(.*\D+)(\d*)/);

					if (nameMatch === null) {
						// name is only a number
						index = parseInt(originalName, 10);
						baseName = '';
						uniqueName = baseName + index;
					} else {
						// name is string or string/number combination
						[ignore, baseName, nameIndex] = nameMatch;
						if (nameIndex !== '') {
							index = parseInt(nameIndex, 10);
						}
						uniqueName = baseName;
					}
				}

				while (
					allNodeNamesOnCanvas.includes(uniqueName) ||
					additionalUsedNames.includes(uniqueName)
				) {
					uniqueName = baseName + (index++);
				}

				return uniqueName;
			},
			async onSaveKeyboardShortcut() {
				const saved = await this.saveCurrentWorkflow();
				if (saved) this.$store.dispatch('settings/fetchPromptsData');
			},
			showTriggerCreator(source: string) {
				if(this.createNodeActive) return;
				this.$store.commit('nodeCreator/setSelectedType', TRIGGER_NODE_FILTER);
				this.$store.commit('nodeCreator/setShowScrim', true);
				this.onToggleNodeCreator({ source, createNodeActive: true });
				this.$nextTick(() => this.$store.commit('nodeCreator/setShowTabs', false));
			},
			async openExecution(executionId: string) {
				this.startLoading();
				this.resetWorkspace();
				let data: IExecutionResponse | undefined;
				try {
					data = await this.restApi().getExecution(executionId);
				} catch (error) {
					this.$showError(
						error,
						this.$locale.baseText('nodeView.showError.openExecution.title'),
					);
					return;
				}
				if (data === undefined) {
					throw new Error(`Execution with id "${executionId}" could not be found!`);
				}
				this.$store.commit('setWorkflowName', { newName: data.workflowData.name, setStateDirty: false });
				this.$store.commit('setWorkflowId', PLACEHOLDER_EMPTY_WORKFLOW_ID);
				this.$store.commit('setWorkflowExecutionData', data);
				this.$store.commit('setWorkflowPinData', data.workflowData.pinData);

				await this.addNodes(deepCopy(data.workflowData.nodes), deepCopy(data.workflowData.connections));
				this.$nextTick(() => {
					this.canvasStore.zoomToFit();
					this.$store.commit('setStateDirty', false);
				});
				this.$externalHooks().run('execution.open', { workflowId: data.workflowData.id, workflowName: data.workflowData.name, executionId });
				this.$telemetry.track('User opened read-only execution', { workflow_id: data.workflowData.id, execution_mode: data.mode, execution_finished: data.finished });

				if (!data.finished && data.data?.resultData?.error) {
					// Check if any node contains an error
					let nodeErrorFound = false;
					if (data.data.resultData.runData) {
						const runData = data.data.resultData.runData;
						errorCheck:
						for (const nodeName of Object.keys(runData)) {
							for (const taskData of runData[nodeName]) {
								if (taskData.error) {
									nodeErrorFound = true;
									break errorCheck;
								}
							}
						}
					}

					if (!nodeErrorFound) {
						const resultError = data.data.resultData.error;
						const errorMessage = this.$getExecutionError(data.data);
						const shouldTrack = resultError && 'node' in resultError && resultError.node!.type.startsWith('n8n-nodes-base');
						this.$showMessage({
							title: 'Failed execution',
							message: errorMessage,
							type: 'error',
						}, shouldTrack);
						if (data.data.resultData.error.stack) {
							// Display some more information for now in console to make debugging easier
							// TODO: Improve this in the future by displaying in UI
							console.error(`Execution ${executionId} error:`); // eslint-disable-line no-console
							console.error(data.data.resultData.error.stack); // eslint-disable-line no-console
						}
					}
				}
				if ((data as IExecutionsSummary).waitTill) {
					this.$showMessage({
						title: this.$locale.baseText('nodeView.thisExecutionHasntFinishedYet'),
						message: `<a data-action="reload">${this.$locale.baseText('nodeView.refresh')}</a> ${this.$locale.baseText('nodeView.toSeeTheLatestStatus')}.<br/> <a href="https://docs.n8n.io/integrations/builtin/core-nodes/n8n-nodes-base.wait/" target="_blank">${this.$locale.baseText('nodeView.moreInfo')}</a>`,
						type: 'warning',
						duration: 0,
					});
				}
				this.stopLoading();
			},
			async importWorkflowExact(data: { workflow: IWorkflowDataUpdate }) {
				if (!data.workflow.nodes || !data.workflow.connections) {
					throw new Error('Invalid workflow object');
				}
				this.resetWorkspace();
				data.workflow.nodes = CanvasHelpers.getFixedNodesList(data.workflow.nodes);

				await this.addNodes(data.workflow.nodes, data.workflow.connections);

				if (data.workflow.pinData) {
					this.$store.commit('setWorkflowPinData', data.workflow.pinData);
				}

				this.$nextTick(() => {
					this.canvasStore.zoomToFit();
				});
			},
			async openWorkflowTemplate(templateId: string) {
				this.startLoading();
				this.setLoadingText(this.$locale.baseText('nodeView.loadingTemplate'));
				this.resetWorkspace();

				this.$store.commit('workflows/setCurrentWorkflowExecutions', []);
				this.$store.commit('workflows/setActiveWorkflowExecution', null);

				let data: IWorkflowTemplate | undefined;
				try {
					this.$externalHooks().run('template.requested', { templateId });
					data = await this.$store.dispatch('templates/getWorkflowTemplate', templateId);

					if (!data) {
						throw new Error(
							this.$locale.baseText(
								'nodeView.workflowTemplateWithIdCouldNotBeFound',
								{ interpolate: { templateId } },
							),
						);
					}
				} catch (error) {
					this.$showError(error, this.$locale.baseText('nodeView.couldntImportWorkflow'));
					this.$router.replace({ name: VIEWS.NEW_WORKFLOW });
					return;
				}

				data.workflow.nodes = CanvasHelpers.getFixedNodesList(data.workflow.nodes);

				this.blankRedirect = true;
				this.$router.replace({ name: VIEWS.NEW_WORKFLOW, query: { templateId } });

				await this.addNodes(data.workflow.nodes, data.workflow.connections);
				this.workflowData = await this.$store.dispatch('workflows/getNewWorkflowData', data.name);
				this.$nextTick(() => {
<<<<<<< HEAD
					this.canvasStore.zoomToFit();
=======
					this.zoomToFit();

>>>>>>> dd3c5967
					this.$store.commit('setStateDirty', true);
				});

				this.$externalHooks().run('template.open', { templateId, templateName: data.name, workflow: data.workflow });
				this.stopLoading();
			},
			async openWorkflow(workflowId: string) {
				this.startLoading();
				this.resetWorkspace();
				let data: IWorkflowDb | undefined;
				try {
					data = await this.restApi().getWorkflow(workflowId);
				} catch (error) {
					this.$showError(
						error,
						this.$locale.baseText('nodeView.showError.openWorkflow.title'),
					);
					return;
				}

				if (!data) {
					throw new Error(
						this.$locale.baseText(
							'nodeView.workflowWithIdCouldNotBeFound',
							{ interpolate: { workflowId } },
						),
					);
				}
				this.$store.commit('setActive', data.active || false);
				this.$store.commit('setWorkflowId', workflowId);
				this.$store.commit('setWorkflowName', { newName: data.name, setStateDirty: false });
				this.$store.commit('setWorkflowSettings', data.settings || {});
				this.$store.commit('setWorkflowPinData', data.pinData || {});
				const tags = (data.tags || []) as ITag[];
				this.$store.commit('tags/upsertTags', tags);
				const tagIds = tags.map((tag) => tag.id);
				this.$store.commit('setWorkflowTagIds', tagIds || []);
				await this.addNodes(data.nodes, data.connections);
				if (!this.credentialsUpdated) {
					this.$store.commit('setStateDirty', false);
				}
<<<<<<< HEAD

				this.canvasStore.zoomToFit();

=======
				this.zoomToFit();
>>>>>>> dd3c5967
				this.$externalHooks().run('workflow.open', { workflowId, workflowName: data.name });
				this.$store.commit('workflows/setActiveWorkflowExecution', null);
				this.stopLoading();
				return data;
			},
			touchTap(e: MouseEvent | TouchEvent) {
				if (this.isTouchDevice) {
					this.mouseDown(e);
				}
			},
			mouseDown(e: MouseEvent | TouchEvent) {
				// Save the location of the mouse click
				this.lastClickPosition = this.getMousePositionWithinNodeView(e);

				this.mouseDownMouseSelect(e as MouseEvent);
				this.mouseDownMoveWorkflow(e as MouseEvent);

				// Hide the node-creator
				this.createNodeActive = false;
			},
			mouseUp(e: MouseEvent) {
				this.mouseUpMouseSelect(e);
				this.mouseUpMoveWorkflow(e);
			},
			wheelScroll(e: WheelEvent) {
				//* Control + scroll zoom
				if (e.ctrlKey) {
					if (e.deltaY > 0) {
						this.zoomOut();
					} else {
						this.zoomIn();
					}

					e.preventDefault();
					return;
				}
				this.wheelMoveWorkflow(e);
			},
			keyUp(e: KeyboardEvent) {
				if (e.key === this.controlKeyCode) {
					this.ctrlKeyPressed = false;
				}
			},
			async keyDown(e: KeyboardEvent) {
				// @ts-ignore
				const path = e.path || (e.composedPath && e.composedPath());

				// Check if the keys got emitted from a message box or from something
				// else which should ignore the default keybindings
				for (const element of path) {
					if (element.className && typeof element.className === 'string' && (
						element.className.includes('ignore-key-press')
					)) {
						return;
					}
				}

				// el-dialog or el-message-box element is open
				if (window.document.body.classList.contains('el-popup-parent--hidden')) {
					return;
				}

				if (e.key === 'Escape') {
					this.createNodeActive = false;
					if (this.activeNode) {
						this.$externalHooks().run('dataDisplay.nodeEditingFinished');
						this.$store.commit('ndv/setActiveNodeName', null);
					}

					return;
				}

				// node modal is open
				if (this.activeNode) {
					return;
				}

				if (e.key === 'd') {
					this.callDebounced('deactivateSelectedNode', { debounceTime: 350 });

				} else if (e.key === 'Delete' || e.key === 'Backspace') {
					e.stopPropagation();
					e.preventDefault();

					this.callDebounced('deleteSelectedNodes', { debounceTime: 500 });

				} else if (e.key === 'Tab') {
					this.onToggleNodeCreator({ source: 'tab', createNodeActive: !this.createNodeActive && !this.isReadOnly });
				} else if (e.key === this.controlKeyCode) {
					this.ctrlKeyPressed = true;
				} else if (e.key === 'F2' && !this.isReadOnly) {
					const lastSelectedNode = this.lastSelectedNode;
					if (lastSelectedNode !== null && lastSelectedNode.type !== STICKY_NODE_TYPE) {
						this.callDebounced('renameNodePrompt', { debounceTime: 1500 }, lastSelectedNode.name);
					}
				} else if ((e.key === 'a') && (this.isCtrlKeyPressed(e) === true)) {
					// Select all nodes
					e.stopPropagation();
					e.preventDefault();

					this.callDebounced('selectAllNodes', { debounceTime: 1000 });
				} else if ((e.key === 'c') && this.isCtrlKeyPressed(e)) {
					this.callDebounced('copySelectedNodes', { debounceTime: 1000 });
				} else if ((e.key === 'x') && this.isCtrlKeyPressed(e)) {
					// Cut nodes
					e.stopPropagation();
					e.preventDefault();

					this.callDebounced('cutSelectedNodes', { debounceTime: 1000 });
				} else if (e.key === 'n' && this.isCtrlKeyPressed(e) && e.altKey) {
					// Create a new workflow
					e.stopPropagation();
					e.preventDefault();
					if (this.isDemo) {
						return;
					}

					if (this.$router.currentRoute.name === VIEWS.NEW_WORKFLOW) {
						this.$root.$emit('newWorkflow');
					} else {
						this.$router.push({ name: VIEWS.NEW_WORKFLOW });
					}

					this.$showMessage({
						title: this.$locale.baseText('nodeView.showMessage.keyDown.title'),
						type: 'success',
					});
				} else if ((e.key === 's') && this.isCtrlKeyPressed(e)) {
					// Save workflow
					e.stopPropagation();
					e.preventDefault();

					if (this.isReadOnly) {
						return;
					}

					this.callDebounced('onSaveKeyboardShortcut', { debounceTime: 1000 });
				} else if (e.key === 'Enter') {
					// Activate the last selected node
					const lastSelectedNode = this.lastSelectedNode;

					if (lastSelectedNode !== null) {
						if (lastSelectedNode.type === STICKY_NODE_TYPE && this.isReadOnly) {
							return;
						}
						this.$store.commit('ndv/setActiveNodeName', lastSelectedNode.name);
					}
				} else if (e.key === 'ArrowRight' && e.shiftKey) {
					// Select all downstream nodes
					e.stopPropagation();
					e.preventDefault();

					this.callDebounced('selectDownstreamNodes', { debounceTime: 1000 });
				} else if (e.key === 'ArrowRight') {
					// Set child node active
					const lastSelectedNode = this.lastSelectedNode;
					if (lastSelectedNode === null) {
						return;
					}

					const connections = this.$store.getters.outgoingConnectionsByNodeName(lastSelectedNode.name);

					if (connections.main === undefined || connections.main.length === 0) {
						return;
					}

					this.callDebounced('nodeSelectedByName', { debounceTime: 100 }, connections.main[0][0].node, false, true);
				} else if (e.key === 'ArrowLeft' && e.shiftKey) {
					// Select all downstream nodes
					e.stopPropagation();
					e.preventDefault();

					this.callDebounced('selectUpstreamNodes', { debounceTime: 1000 });
				} else if (e.key === 'ArrowLeft') {
					// Set parent node active
					const lastSelectedNode = this.lastSelectedNode;
					if (lastSelectedNode === null) {
						return;
					}

					const workflow = this.getCurrentWorkflow();

					if (!workflow.connectionsByDestinationNode.hasOwnProperty(lastSelectedNode.name)) {
						return;
					}

					const connections = workflow.connectionsByDestinationNode[lastSelectedNode.name];

					if (connections.main === undefined || connections.main.length === 0) {
						return;
					}

					this.callDebounced('nodeSelectedByName', { debounceTime: 100 }, connections.main[0][0].node, false, true);
				} else if (['ArrowUp', 'ArrowDown'].includes(e.key)) {
					// Set sibling node as active

					// Check first if it has a parent node
					const lastSelectedNode = this.lastSelectedNode;
					if (lastSelectedNode === null) {
						return;
					}

					const workflow = this.getCurrentWorkflow();

					if (!workflow.connectionsByDestinationNode.hasOwnProperty(lastSelectedNode.name)) {
						return;
					}

					const connections = workflow.connectionsByDestinationNode[lastSelectedNode.name];

					if (!Array.isArray(connections.main) || !connections.main.length) {
						return;
					}

					const parentNode = connections.main[0][0].node;
					const connectionsParent = this.$store.getters.outgoingConnectionsByNodeName(parentNode);

					if (!Array.isArray(connectionsParent.main) || !connectionsParent.main.length) {
						return;
					}

					// Get all the sibling nodes and their x positions to know which one to set active
					let siblingNode: INodeUi;
					let lastCheckedNodePosition = e.key === 'ArrowUp' ? -99999999 : 99999999;
					let nextSelectNode: string | null = null;
					for (const ouputConnections of connectionsParent.main) {
						for (const ouputConnection of ouputConnections) {
							if (ouputConnection.node === lastSelectedNode.name) {
								// Ignore current node
								continue;
							}
							siblingNode = this.$store.getters.getNodeByName(ouputConnection.node);

							if (e.key === 'ArrowUp') {
								// Get the next node on the left
								if (siblingNode.position[1] <= lastSelectedNode.position[1] && siblingNode.position[1] > lastCheckedNodePosition) {
									nextSelectNode = siblingNode.name;
									lastCheckedNodePosition = siblingNode.position[1];
								}
							} else {
								// Get the next node on the right
								if (siblingNode.position[1] >= lastSelectedNode.position[1] && siblingNode.position[1] < lastCheckedNodePosition) {
									nextSelectNode = siblingNode.name;
									lastCheckedNodePosition = siblingNode.position[1];
								}
							}
						}
					}

					if (nextSelectNode !== null) {
						this.callDebounced('nodeSelectedByName', { debounceTime: 100 }, nextSelectNode, false, true);
					}
				}
			},

			deactivateSelectedNode() {
				if (!this.editAllowedCheck()) {
					return;
				}
				this.disableNodes(this.$store.getters.getSelectedNodes);
			},

			deleteSelectedNodes() {
				// Copy "selectedNodes" as the nodes get deleted out of selection
				// when they get deleted and if we would use original it would mess
				// with the index and would so not delete all nodes
				const nodesToDelete: string[] = this.$store.getters.getSelectedNodes.map((node: INodeUi) => {
					return node.name;
				});
				nodesToDelete.forEach((nodeName: string) => {
					this.removeNode(nodeName);
				});
			},

			selectAllNodes() {
				this.nodes.forEach((node) => {
					this.nodeSelectedByName(node.name);
				});
			},

			selectUpstreamNodes() {
				const lastSelectedNode = this.lastSelectedNode;
				if (lastSelectedNode === null) {
					return;
				}

				this.deselectAllNodes();

				// Get all upstream nodes and select them
				const workflow = this.getCurrentWorkflow();
				for (const nodeName of workflow.getParentNodes(lastSelectedNode.name)) {
					this.nodeSelectedByName(nodeName);
				}

				// At the end select the previously selected node again
				this.nodeSelectedByName(lastSelectedNode.name);
			},
			selectDownstreamNodes() {
				const lastSelectedNode = this.lastSelectedNode;
				if (lastSelectedNode === null) {
					return;
				}

				this.deselectAllNodes();

				// Get all downstream nodes and select them
				const workflow = this.getCurrentWorkflow();
				for (const nodeName of workflow.getChildNodes(lastSelectedNode.name)) {
					this.nodeSelectedByName(nodeName);
				}

				// At the end select the previously selected node again
				this.nodeSelectedByName(lastSelectedNode.name);
			},

			pushDownstreamNodes(sourceNodeName: string, margin: number) {
				const sourceNode = this.$store.getters.nodesByName[sourceNodeName];
				const workflow = this.getCurrentWorkflow();
				const childNodes = workflow.getChildNodes(sourceNodeName);
				for (const nodeName of childNodes) {
					const node = this.$store.getters.nodesByName[nodeName] as INodeUi;
					if (node.position[0] < sourceNode.position[0]) {
						continue;
					}

					const updateInformation = {
						name: nodeName,
						properties: {
							position: [node.position[0] + margin, node.position[1]],
						},
					};

					this.$store.commit('updateNodeProperties', updateInformation);
					this.onNodeMoved(node);
				}
			},

			cutSelectedNodes() {
				const deleteCopiedNodes = !this.isReadOnly;
				this.copySelectedNodes(deleteCopiedNodes);
				if (deleteCopiedNodes) {
					this.deleteSelectedNodes();
				}
			},

			copySelectedNodes(isCut: boolean) {
				this.getSelectedNodesToSave().then((data) => {
					const workflowToCopy: IWorkflowToShare = {
						meta: {
							instanceId: this.$store.getters.instanceId,
						},
						...data,
					};

					const nodeData = JSON.stringify(workflowToCopy, null, 2);
					this.copyToClipboard(nodeData);
					if (data.nodes.length > 0) {
						if (!isCut) {
							this.$showMessage({
								title: 'Copied!',
								message: '',
								type: 'success',
							});
						}
						this.$telemetry.track('User copied nodes', {
							node_types: data.nodes.map((node) => node.type),
							workflow_id: this.$store.getters.workflowId,
						});
					}
				});
			},
<<<<<<< HEAD
=======

			resetZoom() {
				const { scale, offset } = CanvasHelpers.scaleReset({ scale: this.nodeViewScale, offset: this.getNodeViewOffsetPosition });

				this.setZoomLevel(scale);
				this.$store.commit('setNodeViewOffsetPosition', { newOffset: offset });
			},

			zoomIn() {
				const { scale, offset: [xOffset, yOffset] } = CanvasHelpers.scaleBigger({ scale: this.nodeViewScale, offset: this.getNodeViewOffsetPosition });

				this.setZoomLevel(scale);
				this.$store.commit('setNodeViewOffsetPosition', { newOffset: [xOffset, yOffset] });
			},

			zoomOut() {
				const { scale, offset: [xOffset, yOffset] } = CanvasHelpers.scaleSmaller({ scale: this.nodeViewScale, offset: this.getNodeViewOffsetPosition });

				this.setZoomLevel(scale);
				this.$store.commit('setNodeViewOffsetPosition', { newOffset: [xOffset, yOffset] });
			},

			setZoomLevel(zoomLevel: number) {
				this.nodeViewScale = zoomLevel; // important for background
				const element = this.$refs.nodeView as HTMLElement;
				if (!element) {
					return;
				}

				// https://docs.jsplumbtoolkit.com/community/current/articles/zooming.html
				const scaleString = 'scale(' + zoomLevel + ')';

				['webkit', 'moz', 'ms', 'o'].forEach((prefix) => {
					// @ts-ignore
					element.style[prefix + 'Transform'] = scaleString;
				});
				element.style['transform'] = scaleString;

				// @ts-ignore
				this.instance.setZoom(zoomLevel);
			},
			setRecenteredCanvasAddButtonPosition (offset?: XYPosition) {

				const position = CanvasHelpers.getMidCanvasPosition(this.nodeViewScale, offset || [0, 0]);

				position[0] -= CanvasHelpers.PLACEHOLDER_TRIGGER_NODE_SIZE / 2;
				position[1] -= CanvasHelpers.PLACEHOLDER_TRIGGER_NODE_SIZE / 2;

				this.canvasAddButtonPosition = CanvasHelpers.getNewNodePosition(this.nodes, position);
			},

			getPlaceholderTriggerNodeUI (): INodeUi {
				this.setRecenteredCanvasAddButtonPosition();

				return {
					id: uuid(),
					...CanvasHelpers.DEFAULT_PLACEHOLDER_TRIGGER_BUTTON,
					position: this.canvasAddButtonPosition,
				};
			},
			// Extend nodes with placeholder trigger button as NodeUI object
			// with the centered position if canvas doesn't contains trigger node
			getNodesWithPlaceholderNode(): INodeUi[] {
				const nodes = this.$store.getters.allNodes as INodeUi[];

				const extendedNodes = this.containsTrigger
					? nodes
					: [this.getPlaceholderTriggerNodeUI(), ...nodes];

				return extendedNodes;
			},
			zoomToFit() {
				const nodes = this.getNodesWithPlaceholderNode() as INodeUi[];

				if (nodes.length === 0) { // some unknown workflow executions
					return;
				}

				const {zoomLevel, offset} = CanvasHelpers.getZoomToFit(nodes, !this.isDemo);

				this.setZoomLevel(zoomLevel);
				this.$store.commit('setNodeViewOffsetPosition', { newOffset: offset });
			},

>>>>>>> dd3c5967
			async stopExecution() {
				const executionId = this.$store.getters.activeExecutionId;
				if (executionId === null) {
					return;
				}

				try {
					this.stopExecutionInProgress = true;
					await this.restApi().stopCurrentExecution(executionId);
					this.$showMessage({
						title: this.$locale.baseText('nodeView.showMessage.stopExecutionTry.title'),
						type: 'success',
					});
				} catch (error) {
					// Execution stop might fail when the execution has already finished. Let's treat this here.
					const execution = await this.restApi().getExecution(executionId);
					if (execution?.finished) {
						const executedData = {
							data: execution.data,
							finished: execution.finished,
							mode: execution.mode,
							startedAt: execution.startedAt,
							stoppedAt: execution.stoppedAt,
						} as IRun;
						const pushData = {
							data: executedData,
							executionId,
							retryOf: execution.retryOf,
						} as IPushDataExecutionFinished;
						this.$store.commit('finishActiveExecution', pushData);
						this.$titleSet(execution.workflowData.name, 'IDLE');
						this.$store.commit('setExecutingNode', null);
						this.$store.commit('setWorkflowExecutionData', executedData);
						this.$store.commit('removeActiveAction', 'workflowRunning');
						this.$showMessage({
							title: this.$locale.baseText('nodeView.showMessage.stopExecutionCatch.title'),
							message: this.$locale.baseText('nodeView.showMessage.stopExecutionCatch.message'),
							type: 'success',
						});
					} else {
						this.$showError(
							error,
							this.$locale.baseText('nodeView.showError.stopExecution.title'),
						);
					}
				}
				this.stopExecutionInProgress = false;

				this.getWorkflowDataToSave().then((workflowData) => {
					const trackProps = {
						workflow_id: this.$store.getters.workflowId,
						node_graph_string: JSON.stringify(TelemetryHelpers.generateNodesGraph(workflowData as IWorkflowBase, this.getNodeTypes()).nodeGraph),
					};

					this.$telemetry.track('User clicked stop workflow execution', trackProps);
				});
			},

			async stopWaitingForWebhook() {
				try {
					await this.restApi().removeTestWebhook(this.$store.getters.workflowId);
				} catch (error) {
					this.$showError(
						error,
						this.$locale.baseText('nodeView.showError.stopWaitingForWebhook.title'),
					);
					return;
				}
			},
			/**
			 * This method gets called when data got pasted into the window
			 */
			async receivedCopyPasteData(plainTextData: string): Promise<void> {
				let workflowData: IWorkflowDataUpdate | undefined;

				if (this.editAllowedCheck() === false) {
					return;
				}
				// Check if it is an URL which could contain workflow data
				if (plainTextData.match(/^http[s]?:\/\/.*\.json$/i)) {
					// Pasted data points to a possible workflow JSON file

					if (!this.editAllowedCheck()) {
						return;
					}

					const importConfirm = await this.confirmMessage(
						this.$locale.baseText(
							'nodeView.confirmMessage.receivedCopyPasteData.message',
							{ interpolate: { plainTextData } },
						),
						this.$locale.baseText('nodeView.confirmMessage.receivedCopyPasteData.headline'),
						'warning',
						this.$locale.baseText('nodeView.confirmMessage.receivedCopyPasteData.confirmButtonText'),
						this.$locale.baseText('nodeView.confirmMessage.receivedCopyPasteData.cancelButtonText'),
					);

					if (!importConfirm) {
						return;
					}

					workflowData = await this.getWorkflowDataFromUrl(plainTextData);
					if (workflowData === undefined) {
						return;
					}
				} else {
					// Pasted data is is possible workflow data
					try {
						// Check first if it is valid JSON
						workflowData = JSON.parse(plainTextData);

						if (!this.editAllowedCheck()) {
							return;
						}
					} catch (e) {
						// Is no valid JSON so ignore
						return;
					}
				}

				return this.importWorkflowData(workflowData!, false, 'paste');
			},

			// Returns the workflow data from a given URL. If no data gets found or
			// data is invalid it returns undefined and displays an error message by itself.
			async getWorkflowDataFromUrl(url: string): Promise<IWorkflowDataUpdate | undefined> {
				let workflowData: IWorkflowDataUpdate;

				this.startLoading();
				try {
					workflowData = await this.restApi().getWorkflowFromUrl(url);
				} catch (error) {
					this.stopLoading();
					this.$showError(
						error,
						this.$locale.baseText('nodeView.showError.getWorkflowDataFromUrl.title'),
					);
					return;
				}
				this.stopLoading();

				return workflowData;
			},

			// Imports the given workflow data into the current workflow
			async importWorkflowData(workflowData: IWorkflowToShare, importTags = true, source: string): Promise<void> { // eslint-disable-line @typescript-eslint/default-param-last
				// If it is JSON check if it looks on the first look like data we can use
				if (
					!workflowData.hasOwnProperty('nodes') ||
					!workflowData.hasOwnProperty('connections')
				) {
					return;
				}

				try {
					const nodeIdMap: { [prev: string]: string } = {};
					if (workflowData.nodes) {
						// set all new ids when pasting/importing workflows
						workflowData.nodes.forEach((node: INode) => {
							if (node.id) {
								const newId = uuid();
								nodeIdMap[newId] = node.id;
								node.id = newId;
							}
							else {
								node.id = uuid();
							}
						});
					}

					const currInstanceId = this.$store.getters.instanceId;

					const nodeGraph = JSON.stringify(
						TelemetryHelpers.generateNodesGraph(workflowData as IWorkflowBase,
							this.getNodeTypes(),
							{
								nodeIdMap,
								sourceInstanceId: workflowData.meta && workflowData.meta.instanceId !== currInstanceId ? workflowData.meta.instanceId : '',
							}).nodeGraph,
					);
					if (source === 'paste') {
						this.$telemetry.track('User pasted nodes', {
							workflow_id: this.$store.getters.workflowId,
							node_graph_string: nodeGraph,
						});
					} else {
						this.$telemetry.track('User imported workflow', { source, workflow_id: this.$store.getters.workflowId, node_graph_string: nodeGraph });
					}

					// By default we automatically deselect all the currently
					// selected nodes and select the new ones
					this.deselectAllNodes();

					// Fix the node position as it could be totally offscreen
					// and the pasted nodes would so not be directly visible to
					// the user
					this.updateNodePositions(workflowData, CanvasHelpers.getNewNodePosition(this.nodes, this.lastClickPosition));

					const data = await this.addNodesToWorkflow(workflowData);

					setTimeout(() => {
						data.nodes!.forEach((node: INodeUi) => {
							this.nodeSelectedByName(node.name);
						});
					});

					if (workflowData.pinData) {
						this.$store.commit('setWorkflowPinData', workflowData.pinData);
					}

					const tagsEnabled = this.$store.getters['settings/areTagsEnabled'];
					if (importTags && tagsEnabled && Array.isArray(workflowData.tags)) {
						const allTags: ITag[] = await this.$store.dispatch('tags/fetchAll');
						const tagNames = new Set(allTags.map((tag) => tag.name));

						const workflowTags = workflowData.tags as ITag[];
						const notFound = workflowTags.filter((tag) => !tagNames.has(tag.name));

						const creatingTagPromises: Array<Promise<ITag>> = [];
						for (const tag of notFound) {
							const creationPromise = this.$store.dispatch('tags/create', tag.name)
								.then((tag: ITag) => {
									allTags.push(tag);
									return tag;
								});

							creatingTagPromises.push(creationPromise);
						}

						await Promise.all(creatingTagPromises);

						const tagIds = workflowTags.reduce((accu: string[], imported: ITag) => {
							const tag = allTags.find(tag => tag.name === imported.name);
							if (tag) {
								accu.push(tag.id);
							}

							return accu;
						}, []);

						this.$store.commit('addWorkflowTagIds', tagIds);
					}

				} catch (error) {
					this.$showError(
						error,
						this.$locale.baseText('nodeView.showError.importWorkflowData.title'),
					);
				}
			},
			onDragOver(event: DragEvent) {
				event.preventDefault();
			},

			onDrop(event: DragEvent) {
				if (!event.dataTransfer) {
					return;
				}

				const nodeTypeName = event.dataTransfer.getData('nodeTypeName');
				if (nodeTypeName) {
					const mousePosition = this.getMousePositionWithinNodeView(event);

					this.addNode(nodeTypeName, {
						position: [
							mousePosition[0] - CanvasHelpers.NODE_SIZE / 2,
							mousePosition[1] - CanvasHelpers.NODE_SIZE / 2,
						],
						dragAndDrop: true,
					});
					this.createNodeActive = false;
				}
			},

			nodeDeselectedByName(nodeName: string) {
				const node = this.$store.getters.getNodeByName(nodeName);
				if (node) {
					this.nodeDeselected(node);
				}
			},

			nodeSelectedByName(nodeName: string, setActive = false, deselectAllOthers?: boolean) {
				if (deselectAllOthers === true) {
					this.deselectAllNodes();
				}

				const node = this.$store.getters.getNodeByName(nodeName);
				if (node) {
					this.nodeSelected(node);
				}

				this.$store.commit('setLastSelectedNode', node.name);
				this.$store.commit('setLastSelectedNodeOutputIndex', null);
				this.lastSelectedConnection = null;
				this.newNodeInsertPosition = null;

				if (setActive) {
					this.$store.commit('ndv/setActiveNodeName', node.name);
				}
			},
			showMaxNodeTypeError(nodeTypeData: INodeTypeDescription) {
				const maxNodes = nodeTypeData.maxNodes;
				this.$showMessage({
					title: this.$locale.baseText('nodeView.showMessage.showMaxNodeTypeError.title'),
					message: this.$locale.baseText('nodeView.showMessage.showMaxNodeTypeError.message',
						{
							adjustToNumber: maxNodes,
							interpolate: { nodeTypeDataDisplayName: nodeTypeData.displayName },
						},
					),
					type: 'error',
					duration: 0,
				});
			},

			async getNewNodeWithDefaultCredential(nodeTypeData: INodeTypeDescription) {
				const newNodeData: INodeUi = {
					id: uuid(),
					name: nodeTypeData.defaults.name as string,
					type: nodeTypeData.name,
					typeVersion: Array.isArray(nodeTypeData.version)
						? nodeTypeData.version.slice(-1)[0]
						: nodeTypeData.version,
					position: [0, 0],
					parameters: {},
				};

				const credentialPerType = nodeTypeData.credentials && nodeTypeData.credentials
					.map(type => this.$store.getters['credentials/getCredentialsByType'](type.name))
					.flat();

				if (credentialPerType && credentialPerType.length === 1) {
					const defaultCredential = credentialPerType[0];

					const selectedCredentials = this.$store.getters['credentials/getCredentialById'](defaultCredential.id);
					const selected = { id: selectedCredentials.id, name: selectedCredentials.name };
					const credentials = {
						[defaultCredential.type]: selected,
					};

					await this.loadNodesProperties([newNodeData].map(node => ({name: node.type, version: node.typeVersion})));
					const nodeType = this.$store.getters['nodeTypes/getNodeType'](newNodeData.type, newNodeData.typeVersion) as INodeTypeDescription;
				 	const nodeParameters = NodeHelpers.getNodeParameters(nodeType.properties, {}, true, false, newNodeData);

					if (nodeTypeData.credentials) {
						const authentication = nodeTypeData.credentials.find(type => type.name === defaultCredential.type);
						if (authentication?.displayOptions?.hide) {
							return newNodeData;
						}

						const authDisplayOptions = authentication?.displayOptions?.show;
						if (!authDisplayOptions) {
							newNodeData.credentials = credentials;
							return newNodeData;
						}

						if (Object.keys(authDisplayOptions).length === 1 && authDisplayOptions['authentication']) {
							// ignore complex case when there's multiple dependencies
							newNodeData.credentials = credentials;

							let parameters: { [key:string]: string } = {};
							for (const displayOption of Object.keys(authDisplayOptions)) {
								if (nodeParameters && !nodeParameters[displayOption]) {
									parameters = {};
									newNodeData.credentials = undefined;
									break;
								}
								const optionValue = authDisplayOptions[displayOption]?.[0];
								if (optionValue && typeof optionValue === 'string') {
									parameters[displayOption] = optionValue;
								}
								newNodeData.parameters = {
									...newNodeData.parameters,
									...parameters,
								};
							}
						}
					}
				}
				return newNodeData;
			},

			async injectNode (nodeTypeName: string, options: AddNodeOptions = {}) {
				const nodeTypeData: INodeTypeDescription | null = this.$store.getters['nodeTypes/getNodeType'](nodeTypeName);

				if (nodeTypeData === null) {
					this.$showMessage({
						title: this.$locale.baseText('nodeView.showMessage.addNodeButton.title'),
						message: this.$locale.baseText(
							'nodeView.showMessage.addNodeButton.message',
							{ interpolate: { nodeTypeName } },
						),
						type: 'error',
					});
					return;
				}

				if (nodeTypeData.maxNodes !== undefined && this.getNodeTypeCount(nodeTypeName) >= nodeTypeData.maxNodes) {
					this.showMaxNodeTypeError(nodeTypeData);
					return;
				}

				const newNodeData = await this.getNewNodeWithDefaultCredential(nodeTypeData);

				// when pulling new connection from node or injecting into a connection
				const lastSelectedNode = this.lastSelectedNode;

				if (options.position) {
					newNodeData.position = CanvasHelpers.getNewNodePosition(this.canvasStore.getNodesWithPlaceholderNode(), options.position);
				} else if (lastSelectedNode) {
					const lastSelectedConnection = this.lastSelectedConnection;
					if (lastSelectedConnection) { // set when injecting into a connection
						const [diffX] = CanvasHelpers.getConnectorLengths(lastSelectedConnection);
						if (diffX <= CanvasHelpers.MAX_X_TO_PUSH_DOWNSTREAM_NODES) {
							this.pushDownstreamNodes(lastSelectedNode.name, CanvasHelpers.PUSH_NODES_OFFSET);
						}
					}

					// set when pulling connections
					if (this.newNodeInsertPosition) {
						newNodeData.position = CanvasHelpers.getNewNodePosition(this.nodes, [
							this.newNodeInsertPosition[0] + CanvasHelpers.GRID_SIZE,
							this.newNodeInsertPosition[1] - CanvasHelpers.NODE_SIZE / 2,
						]);
						this.newNodeInsertPosition = null;
					} else {
						let yOffset = 0;

						if (lastSelectedConnection) {
							const sourceNodeType = this.$store.getters['nodeTypes/getNodeType'](lastSelectedNode.type, lastSelectedNode.typeVersion) as INodeTypeDescription | null;
							const offsets = [[-100, 100], [-140, 0, 140], [-240, -100, 100, 240]];
							if (sourceNodeType && sourceNodeType.outputs.length > 1) {
								const offset = offsets[sourceNodeType.outputs.length - 2];
								const sourceOutputIndex = lastSelectedConnection.__meta ? lastSelectedConnection.__meta.sourceOutputIndex : 0;
								yOffset = offset[sourceOutputIndex];
							}
						}

						// If a node is active then add the new node directly after the current one
						// newNodeData.position = [activeNode.position[0], activeNode.position[1] + 60];
						newNodeData.position = CanvasHelpers.getNewNodePosition(
							this.nodes,
							[lastSelectedNode.position[0] + CanvasHelpers.PUSH_NODES_OFFSET, lastSelectedNode.position[1] + yOffset],
							[100, 0],
						);
					}
				} else {
					// If added node is a trigger and it's the first one added to the canvas
					// we place it at canvasAddButtonPosition to replace the canvas add button
					const position = this.$store.getters['nodeTypes/isTriggerNode'](nodeTypeName) && !this.containsTrigger
						? this.canvasStore.canvasAddButtonPosition
						// If no node is active find a free spot
						: this.lastClickPosition as XYPosition;

					newNodeData.position = CanvasHelpers.getNewNodePosition(this.nodes, position);
				}


				// Check if node-name is unique else find one that is
				newNodeData.name = this.getUniqueNodeName({
					originalName: newNodeData.name,
					type: newNodeData.type,
				});

				if (nodeTypeData.webhooks && nodeTypeData.webhooks.length) {
					newNodeData.webhookId = uuid();
				}

				await this.addNodes([newNodeData]);

				this.$store.commit('setStateDirty', true);

				if (nodeTypeName === STICKY_NODE_TYPE) {
					this.$telemetry.trackNodesPanel('nodeView.addSticky', { workflow_id: this.$store.getters.workflowId });
				} else {
					this.$externalHooks().run('nodeView.addNodeButton', { nodeTypeName });
					const trackProperties: ITelemetryTrackProperties = {
						node_type: nodeTypeName,
						workflow_id: this.$store.getters.workflowId,
						drag_and_drop: options.dragAndDrop,
					};

					if (lastSelectedNode) {
						trackProperties.input_node_type = lastSelectedNode.type;
					}

					this.$telemetry.trackNodesPanel('nodeView.addNodeButton', trackProperties);
				}

				// Automatically deselect all nodes and select the current one and also active
				// current node
				this.deselectAllNodes();
				setTimeout(() => {
					this.nodeSelectedByName(newNodeData.name, nodeTypeName !== STICKY_NODE_TYPE);
				});

				return newNodeData;
			},
			getConnection(sourceNodeName: string, sourceNodeOutputIndex: number, targetNodeName: string, targetNodeOuputIndex: number): IConnection | undefined {
				const nodeConnections = (this.$store.getters.outgoingConnectionsByNodeName(sourceNodeName) as INodeConnections).main;
				if (nodeConnections) {
					const connections: IConnection[] | null = nodeConnections[sourceNodeOutputIndex];

					if (connections) {
						return connections.find((connection: IConnection) => connection.node === targetNodeName && connection.index === targetNodeOuputIndex);
					}
				}

				return undefined;
			},
			connectTwoNodes(sourceNodeName: string, sourceNodeOutputIndex: number, targetNodeName: string, targetNodeOuputIndex: number) {
				if (this.getConnection(sourceNodeName, sourceNodeOutputIndex, targetNodeName, targetNodeOuputIndex)) {
					return;
				}

				const connectionData = [
					{
						node: sourceNodeName,
						type: 'main',
						index: sourceNodeOutputIndex,
					},
					{
						node: targetNodeName,
						type: 'main',
						index: targetNodeOuputIndex,
					},
				] as [IConnection, IConnection];

				this.__addConnection(connectionData, true);
			},
			async addNode(nodeTypeName: string, options: AddNodeOptions = {}) {
				if (!this.editAllowedCheck()) {
					return;
				}

				const lastSelectedConnection = this.lastSelectedConnection;
				const lastSelectedNode = this.lastSelectedNode;
				const lastSelectedNodeOutputIndex = this.$store.getters.lastSelectedNodeOutputIndex;

				const newNodeData = await this.injectNode(nodeTypeName, options);
				if (!newNodeData) {
					return;
				}

				const outputIndex = lastSelectedNodeOutputIndex || 0;

				// If a node is last selected then connect between the active and its child ones
				if (lastSelectedNode) {
					await Vue.nextTick();

					if (lastSelectedConnection && lastSelectedConnection.__meta) {
						this.__deleteJSPlumbConnection(lastSelectedConnection);

						const targetNodeName = lastSelectedConnection.__meta.targetNodeName;
						const targetOutputIndex = lastSelectedConnection.__meta.targetOutputIndex;
						this.connectTwoNodes(newNodeData.name, 0, targetNodeName, targetOutputIndex);
					}

					// Connect active node to the newly created one
					this.connectTwoNodes(lastSelectedNode.name, outputIndex, newNodeData.name, 0);
				}
			},
			initNodeView() {
				this.instance.importDefaults({
					Connector: CanvasHelpers.CONNECTOR_FLOWCHART_TYPE,
					Endpoint: ['Dot', { radius: 5 }],
					DragOptions: { cursor: 'pointer', zIndex: 5000 },
					PaintStyle: CanvasHelpers.CONNECTOR_PAINT_STYLE_DEFAULT,
					HoverPaintStyle: CanvasHelpers.CONNECTOR_PAINT_STYLE_PRIMARY,
					ConnectionOverlays: CanvasHelpers.CONNECTOR_ARROW_OVERLAYS,
					Container: '#node-view',
				});

				const insertNodeAfterSelected = (info: { sourceId: string, index: number, eventSource: string, connection?: Connection }) => {
					// Get the node and set it as active that new nodes
					// which get created get automatically connected
					// to it.
					const sourceNode = this.$store.getters.getNodeById(info.sourceId) as INodeUi | null;
					if (!sourceNode) {
						return;
					}

					this.$store.commit('setLastSelectedNode', sourceNode.name);
					this.$store.commit('setLastSelectedNodeOutputIndex', info.index);
					this.newNodeInsertPosition = null;

					if (info.connection) {
						this.lastSelectedConnection = info.connection;
					}

					this.onToggleNodeCreator({ source: info.eventSource, createNodeActive: true});
				};

				this.instance.bind('connectionAborted', (connection) => {
					try {
						if (this.dropPrevented) {
							this.dropPrevented = false;
							return;
						}

						if (this.pullConnActiveNodeName) {
							const sourceNode = this.$store.getters.getNodeById(connection.sourceId);
							const sourceNodeName = sourceNode.name;
							const outputIndex = connection.getParameters().index;

							this.connectTwoNodes(sourceNodeName, outputIndex, this.pullConnActiveNodeName, 0);
							this.pullConnActiveNodeName = null;
							return;
						}

						insertNodeAfterSelected({
							sourceId: connection.sourceId,
							index: connection.getParameters().index,
							eventSource: 'node_connection_drop',
						});
					} catch (e) {
						console.error(e);  // eslint-disable-line no-console
					}
				});

				this.instance.bind('beforeDrop', (info) => {
					try {
						const sourceInfo = info.connection.endpoints[0].getParameters();
						// @ts-ignore
						const targetInfo = info.dropEndpoint.getParameters();

						const sourceNodeName = this.$store.getters.getNodeById(sourceInfo.nodeId).name;
						const targetNodeName = this.$store.getters.getNodeById(targetInfo.nodeId).name;

						// check for duplicates
						if (this.getConnection(sourceNodeName, sourceInfo.index, targetNodeName, targetInfo.index)) {
							this.dropPrevented = true;
							this.pullConnActiveNodeName = null;
							return false;
						}

						return true;
					} catch (e) {
						console.error(e);  // eslint-disable-line no-console
						return true;
					}
				});

				// only one set of visible actions should be visible at the same time
				let activeConnection: null | Connection = null;

				this.instance.bind('connection', (info: OnConnectionBindInfo) => {
					try {
						const sourceInfo = info.sourceEndpoint.getParameters();
						const targetInfo = info.targetEndpoint.getParameters();

						const sourceNodeName = this.$store.getters.getNodeById(sourceInfo.nodeId).name;
						const targetNodeName = this.$store.getters.getNodeById(targetInfo.nodeId).name;

						info.connection.__meta = {
							sourceNodeName,
							sourceOutputIndex: sourceInfo.index,
							targetNodeName,
							targetOutputIndex: targetInfo.index,
						};

						CanvasHelpers.resetConnection(info.connection);

						if (!this.isReadOnly) {
							let exitTimer: NodeJS.Timeout | undefined;
							let enterTimer: NodeJS.Timeout | undefined;
							info.connection.bind('mouseover', (connection: Connection) => {
								try {
									if (exitTimer !== undefined) {
										clearTimeout(exitTimer);
										exitTimer = undefined;
									}

									if (enterTimer) {
										return;
									}

									if (!info.connection || info.connection === activeConnection) {
										return;
									}

									CanvasHelpers.hideConnectionActions(activeConnection);


									enterTimer = setTimeout(() => {
										enterTimer = undefined;
										if (info.connection) {
											activeConnection = info.connection;
											CanvasHelpers.showConectionActions(info.connection);
										}
									}, 150);
								} catch (e) {
									console.error(e); // eslint-disable-line no-console
								}
							});

							info.connection.bind('mouseout', (connection: Connection) => {
								try {
									if (exitTimer) {
										return;
									}

									if (enterTimer) {
										clearTimeout(enterTimer);
										enterTimer = undefined;
									}

									if (!info.connection || activeConnection !== info.connection) {
										return;
									}

									exitTimer = setTimeout(() => {
										exitTimer = undefined;

										if (info.connection && activeConnection === info.connection) {
											CanvasHelpers.hideConnectionActions(activeConnection);
											activeConnection = null;
										}
									}, 500);
								} catch (e) {
									console.error(e); // eslint-disable-line no-console
								}
							});

							CanvasHelpers.addConnectionActionsOverlay(info.connection,
								() => {
									activeConnection = null;
									this.__deleteJSPlumbConnection(info.connection);
								},
								() => {
									setTimeout(() => {
										insertNodeAfterSelected({
											sourceId: info.sourceId,
											index: sourceInfo.index,
											connection: info.connection,
											eventSource: 'node_connection_action',
										});
									}, 150);
								});
						}

						CanvasHelpers.moveBackInputLabelPosition(info.targetEndpoint);

						this.$store.commit('addConnection', {
							connection: [
								{
									node: sourceNodeName,
									type: sourceInfo.type,
									index: sourceInfo.index,
								},
								{
									node: targetNodeName,
									type: targetInfo.type,
									index: targetInfo.index,
								},
							],
							setStateDirty: true,
						});
					} catch (e) {
						console.error(e); // eslint-disable-line no-console
					}
				});

				this.instance.bind('connectionMoved', (info) => {
					try {
						// When a connection gets moved from one node to another it for some reason
						// calls the "connection" event but not the "connectionDetached" one. So we listen
						// additionally to the "connectionMoved" event and then only delete the existing connection.

						CanvasHelpers.resetInputLabelPosition(info.originalTargetEndpoint);

						// @ts-ignore
						const sourceInfo = info.originalSourceEndpoint.getParameters();
						// @ts-ignore
						const targetInfo = info.originalTargetEndpoint.getParameters();

						const connectionInfo = [
							{
								node: this.$store.getters.getNodeById(sourceInfo.nodeId).name,
								type: sourceInfo.type,
								index: sourceInfo.index,
							},
							{
								node: this.$store.getters.getNodeById(targetInfo.nodeId).name,
								type: targetInfo.type,
								index: targetInfo.index,
							},
						] as [IConnection, IConnection];

						this.__removeConnection(connectionInfo, false);
					} catch (e) {
						console.error(e); // eslint-disable-line no-console
					}
				});

				this.instance.bind('connectionDetached', (info) => {
					try {
						CanvasHelpers.resetInputLabelPosition(info.targetEndpoint);
						info.connection.removeOverlays();
						this.__removeConnectionByConnectionInfo(info, false);

						if (this.pullConnActiveNodeName) { // establish new connection when dragging connection from one node to another
							const sourceNode = this.$store.getters.getNodeById(info.connection.sourceId);
							const sourceNodeName = sourceNode.name;
							const outputIndex = info.connection.getParameters().index;

							this.connectTwoNodes(sourceNodeName, outputIndex, this.pullConnActiveNodeName, 0);
							this.pullConnActiveNodeName = null;
						}
					} catch (e) {
						console.error(e); // eslint-disable-line no-console
					}
				});

				// @ts-ignore
				this.instance.bind('connectionDrag', (connection: Connection) => {
					try {
						this.pullConnActiveNodeName = null;
						this.pullConnActive = true;
						this.newNodeInsertPosition = null;
						CanvasHelpers.resetConnection(connection);

						const nodes = [...document.querySelectorAll('.node-default')];

						const onMouseMove = (e: MouseEvent | TouchEvent) => {
							if (!connection) {
								return;
							}

							const element = document.querySelector('.jtk-endpoint.dropHover');
							if (element) {
								// @ts-ignore
								CanvasHelpers.showDropConnectionState(connection, element._jsPlumb);
								return;
							}

							const inputMargin = 24;
							const intersecting = nodes.find((element: Element) => {
								const { top, left, right, bottom } = element.getBoundingClientRect();
								const [x, y] = CanvasHelpers.getMousePosition(e);
								if (top <= y && bottom >= y && (left - inputMargin) <= x && right >= x) {
									const nodeName = (element as HTMLElement).dataset['name'] as string;
									const node = this.$store.getters.getNodeByName(nodeName) as INodeUi | null;
									if (node) {
										const nodeType = this.$store.getters['nodeTypes/getNodeType'](node.type, node.typeVersion) as INodeTypeDescription | null;
										if (nodeType && nodeType.inputs && nodeType.inputs.length === 1) {
											this.pullConnActiveNodeName = node.name;
											const endpointUUID = this.getInputEndpointUUID(nodeName, 0);
											if (endpointUUID) {
												const endpoint = this.instance.getEndpoint(endpointUUID);

												CanvasHelpers.showDropConnectionState(connection, endpoint);

												return true;
											}
										}
									}
								}

								return false;
							});

							if (!intersecting) {
								CanvasHelpers.showPullConnectionState(connection);
								this.pullConnActiveNodeName = null;
							}
						};

						const onMouseUp = (e: MouseEvent | TouchEvent) => {
							this.pullConnActive = false;
							this.newNodeInsertPosition = this.getMousePositionWithinNodeView(e);
							CanvasHelpers.resetConnectionAfterPull(connection);
							window.removeEventListener('mousemove', onMouseMove);
							window.removeEventListener('mouseup', onMouseUp);
						};

						window.addEventListener('mousemove', onMouseMove);
						window.addEventListener('touchmove', onMouseMove);
						window.addEventListener('mouseup', onMouseUp);
						window.addEventListener('touchend', onMouseMove);
					} catch (e) {
						console.error(e); // eslint-disable-line no-console
					}
				});

				// @ts-ignore
				this.instance.bind(('plusEndpointClick'), (endpoint: Endpoint) => {
					if (endpoint && endpoint.__meta) {
						insertNodeAfterSelected({
							sourceId: endpoint.__meta.nodeId,
							index: endpoint.__meta.index,
							eventSource: 'plus_endpoint',
						});
					}
				});
			},
			async newWorkflow(): Promise<void> {
				this.startLoading();
				await this.resetWorkspace();
				this.workflowData = await this.$store.dispatch('workflows/getNewWorkflowData');
				this.$store.commit('workflows/setCurrentWorkflowExecutions', []);
				this.$store.commit('workflows/setActiveWorkflowExecution', null);

				this.$store.commit('setStateDirty', false);
				this.canvasStore.setZoomLevel(1);
				this.canvasStore.zoomToFit();
			},
			tryToAddWelcomeSticky: once(async function(this: any) {
				const newWorkflow = this.workflowData;
				if (window.posthog?.getFeatureFlag?.('welcome-note') === 'test') {
					// For novice users (onboardingFlowEnabled == true)
					// Inject welcome sticky note and zoom to fit

					if (newWorkflow?.onboardingFlowEnabled && !this.isReadOnly) {
						const collisionPadding = CanvasHelpers.GRID_SIZE + CanvasHelpers.NODE_SIZE;
						// Position the welcome sticky left to the added trigger node
						let position: XYPosition = [...(this.triggerNodes[0].position as XYPosition)];

						position[0] -= CanvasHelpers.WELCOME_STICKY_NODE.parameters.width + (CanvasHelpers.GRID_SIZE * 4);
						position = CanvasHelpers.getNewNodePosition(this.nodes, position, [collisionPadding, collisionPadding]);

						await this.addNodes([{
							id: uuid(),
							...CanvasHelpers.WELCOME_STICKY_NODE,
							parameters: {
								// Use parameters from the template but add translated content
								...CanvasHelpers.WELCOME_STICKY_NODE.parameters,
								content: this.$locale.baseText('onboardingWorkflow.stickyContent'),
							},
							position,
						}]);
						this.$telemetry.track('welcome note inserted');
					}
				}
				this.$store.commit('ui/setNodeViewInitialized', true);
				this.$store.commit('workflows/setActiveWorkflowExecution', null);
				this.stopLoading();
			}),
			async initView(): Promise<void> {
				if (this.$route.params.action === 'workflowSave') {
					// In case the workflow got saved we do not have to run init
					// as only the route changed but all the needed data is already loaded
					this.$store.commit('setStateDirty', false);
					return Promise.resolve();
				}
				if (this.blankRedirect) {
					this.blankRedirect = false;
				}
				else if (this.$route.name === VIEWS.TEMPLATE_IMPORT) {
					const templateId = this.$route.params.id;
					await this.openWorkflowTemplate(templateId);
				}
				else if (this.isExecutionView) {
					// Load an execution
					const executionId = this.$route.params.id;
					await this.openExecution(executionId);
				} else {
					const result = this.$store.getters.getStateIsDirty;
					if (result) {
						const confirmModal = await this.confirmModal(
							this.$locale.baseText('generic.unsavedWork.confirmMessage.message'),
							this.$locale.baseText('generic.unsavedWork.confirmMessage.headline'),
							'warning',
							this.$locale.baseText('generic.unsavedWork.confirmMessage.confirmButtonText'),
							this.$locale.baseText('generic.unsavedWork.confirmMessage.cancelButtonText'),
							true,
						);
						if (confirmModal === MODAL_CONFIRMED) {
							const saved = await this.saveCurrentWorkflow();
							if (saved) this.$store.dispatch('settings/fetchPromptsData');
						} else if (confirmModal === MODAL_CLOSE) {
							return Promise.resolve();
						}
					}
					// Load a workflow
					let workflowId = null as string | null;
					if (this.$route.params.name) {
						workflowId = this.$route.params.name;
					}
					if (workflowId !== null) {
						const workflow = await this.restApi().getWorkflow(workflowId);
						if (!workflow) {
							this.$router.push({
								name: VIEWS.NEW_WORKFLOW,
							});
							this.$showMessage({
								title: 'Error',
								message: this.$locale.baseText('openWorkflow.workflowNotFoundError'),
								type: 'error',
							});
						} else {
							this.$titleSet(workflow.name, 'IDLE');
							// Open existing workflow
							await this.openWorkflow(workflowId);
						}
					} else if (this.$route.meta?.nodeView === true) {
						// Create new workflow
						await this.newWorkflow();
					}
				}
				this.$store.commit('ui/setNodeViewInitialized', true);
				document.addEventListener('keydown', this.keyDown);
				document.addEventListener('keyup', this.keyUp);
				window.addEventListener("beforeunload", (e) => {
					if (this.isDemo){
						return;
					}
					else if (this.$store.getters.getStateIsDirty === true) {
						const confirmationMessage = this.$locale.baseText('nodeView.itLooksLikeYouHaveBeenEditingSomething');
						(e || window.event).returnValue = confirmationMessage; //Gecko + IE
						return confirmationMessage; //Gecko + Webkit, Safari, Chrome etc.
					} else {
						this.startLoading(
							this.$locale.baseText('nodeView.redirecting'),
						);
						return;
					}
				});
			},
			getOutputEndpointUUID(nodeName: string, index: number): string | null {
				const node = this.$store.getters.getNodeByName(nodeName);
				if (!node) {
					return null;
				}

				return CanvasHelpers.getOutputEndpointUUID(node.id, index);
			},
			getInputEndpointUUID(nodeName: string, index: number) {
				const node = this.$store.getters.getNodeByName(nodeName);
				if (!node) {
					return null;
				}

				return CanvasHelpers.getInputEndpointUUID(node.id, index);
			},
			__addConnection(connection: [IConnection, IConnection], addVisualConnection = false) {
				if (addVisualConnection) {
					const outputUuid = this.getOutputEndpointUUID(connection[0].node, connection[0].index);
					const inputUuid = this.getInputEndpointUUID(connection[1].node, connection[1].index);
					if (!outputUuid || !inputUuid) {
						return;
					}

					const uuid: [string, string] = [
						outputUuid,
						inputUuid,
					];

					// Create connections in DOM
					// @ts-ignore
					this.instance.connect({
						uuids: uuid,
						detachable: !this.isReadOnly,
					});
				} else {
					const connectionProperties = { connection, setStateDirty: false };
					// When nodes get connected it gets saved automatically to the storage
					// so if we do not connect we have to save the connection manually
					this.$store.commit('addConnection', connectionProperties);
				}

				setTimeout(() => {
					this.addPinDataConnections(this.$store.getters.pinData);
				});
			},
			__removeConnection(connection: [IConnection, IConnection], removeVisualConnection = false) {
				if (removeVisualConnection) {
					const sourceId = this.$store.getters.getNodeByName(connection[0].node);
					const targetId = this.$store.getters.getNodeByName(connection[1].node);
					// @ts-ignore
					const connections = this.instance.getConnections({
						source: sourceId,
						target: targetId,
					});

					// @ts-ignore
					connections.forEach((connectionInstance) => {
						this.__deleteJSPlumbConnection(connectionInstance);
					});
				}

				this.$store.commit('removeConnection', { connection });
			},
			__deleteJSPlumbConnection(connection: Connection) {
				// Make sure to remove the overlay else after the second move
				// it visibly stays behind free floating without a connection.
				connection.removeOverlays();

				const sourceEndpoint = connection.endpoints && connection.endpoints[0];
				this.pullConnActiveNodeName = null; // prevent new connections when connectionDetached is triggered
				this.instance.deleteConnection(connection); // on delete, triggers connectionDetached event which applies mutation to store
				if (sourceEndpoint) {
					const endpoints = this.instance.getEndpoints(sourceEndpoint.elementId);
					endpoints.forEach((endpoint: Endpoint) => endpoint.repaint()); // repaint both circle and plus endpoint
				}
			},
			__removeConnectionByConnectionInfo(info: OnConnectionBindInfo, removeVisualConnection = false) {
				// @ts-ignore
				const sourceInfo = info.sourceEndpoint.getParameters();
				const sourceNode = this.$store.getters.getNodeById(sourceInfo.nodeId);
				// @ts-ignore
				const targetInfo = info.targetEndpoint.getParameters();
				const targetNode = this.$store.getters.getNodeById(targetInfo.nodeId);

				if (sourceNode && targetNode) {
					const connectionInfo = [
						{
							node: sourceNode.name,
							type: sourceInfo.type,
							index: sourceInfo.index,
						},
						{
							node: targetNode.name,
							type: targetInfo.type,
							index: targetInfo.index,
						},
					] as [IConnection, IConnection];

					if (removeVisualConnection) {
						this.__deleteJSPlumbConnection(info.connection);
					}

					this.$store.commit('removeConnection', { connection: connectionInfo });
				}
			},
			async duplicateNode(nodeName: string) {
				if (!this.editAllowedCheck()) {
					return;
				}

				const node = this.$store.getters.getNodeByName(nodeName);

				const nodeTypeData: INodeTypeDescription | null = this.$store.getters['nodeTypes/getNodeType'](node.type, node.typeVersion);
				if (nodeTypeData && nodeTypeData.maxNodes !== undefined && this.getNodeTypeCount(node.type) >= nodeTypeData.maxNodes) {
					this.showMaxNodeTypeError(nodeTypeData);
					return;
				}

				// Deep copy the data so that data on lower levels of the node-properties do
				// not share objects
				const newNodeData = deepCopy(this.getNodeDataToSave(node));
				newNodeData.id = uuid();

				// Check if node-name is unique else find one that is
				newNodeData.name = this.getUniqueNodeName({
					originalName: newNodeData.name,
					type: newNodeData.type,
				});

				newNodeData.position = CanvasHelpers.getNewNodePosition(
					this.nodes,
					[node.position[0], node.position[1] + 140],
					[0, 140],
				);

				if (newNodeData.webhookId) {
					// Make sure that the node gets a new unique webhook-ID
					newNodeData.webhookId = uuid();
				}

				await this.addNodes([newNodeData]);

				const pinData = this.$store.getters['pinDataByNodeName'](nodeName);
				if (pinData) {
					this.$store.commit('pinData', {
						node: newNodeData,
						data: pinData,
					});
				}

				this.$store.commit('setStateDirty', true);

				// Automatically deselect all nodes and select the current one and also active
				// current node
				this.deselectAllNodes();
				setTimeout(() => {
					this.nodeSelectedByName(newNodeData.name, false);
				});

				this.$telemetry.track('User duplicated node', { node_type: node.type, workflow_id: this.$store.getters.workflowId });
			},
			getJSPlumbConnection(sourceNodeName: string, sourceOutputIndex: number, targetNodeName: string, targetInputIndex: number): Connection | undefined {
				const sourceNode = this.$store.getters.getNodeByName(sourceNodeName) as INodeUi;
				const targetNode = this.$store.getters.getNodeByName(targetNodeName) as INodeUi;
				if (!sourceNode || !targetNode) {
					return;
				}

				const sourceId = sourceNode.id;
				const targetId = targetNode.id;

				const sourceEndpoint = CanvasHelpers.getOutputEndpointUUID(sourceId, sourceOutputIndex);
				const targetEndpoint = CanvasHelpers.getInputEndpointUUID(targetId, targetInputIndex);

				// @ts-ignore
				const connections = this.instance.getConnections({
					source: sourceId,
					target: targetId,
				}) as Connection[];

				return connections.find((connection: Connection) => {
					const uuids = connection.getUuids();
					return uuids[0] === sourceEndpoint && uuids[1] === targetEndpoint;
				});
			},
			getJSPlumbEndpoints(nodeName: string): Endpoint[] {
				const node = this.$store.getters.getNodeByName(nodeName);
				return this.instance.getEndpoints(node.id);
			},
			getPlusEndpoint(nodeName: string, outputIndex: number): Endpoint | undefined {
				const endpoints = this.getJSPlumbEndpoints(nodeName);
				// @ts-ignore
				return endpoints.find((endpoint: Endpoint) => endpoint.type === 'N8nPlus' && endpoint.__meta && endpoint.__meta.index === outputIndex);
			},
			getIncomingOutgoingConnections(nodeName: string): { incoming: Connection[], outgoing: Connection[] } {
				const node = this.$store.getters.getNodeByName(nodeName);
				// @ts-ignore
				const outgoing = this.instance.getConnections({
					source: node.id,
				}) as Connection[];

				// @ts-ignore
				const incoming = this.instance.getConnections({
					target: node.id,
				}) as Connection[];

				return {
					incoming,
					outgoing,
				};
			},
			onNodeMoved(node: INodeUi) {
				const { incoming, outgoing } = this.getIncomingOutgoingConnections(node.name);

				[...incoming, ...outgoing].forEach((connection: Connection) => {
					CanvasHelpers.showOrHideMidpointArrow(connection);
					CanvasHelpers.showOrHideItemsLabel(connection);
				});
			},
			onNodeRun({ name, data, waiting }: { name: string, data: ITaskData[] | null, waiting: boolean }) {
				const pinData = this.$store.getters.pinData;

				if (pinData && pinData[name]) return;

				const sourceNodeName = name;
				const sourceNode = this.$store.getters.getNodeByName(sourceNodeName);
				const sourceId = sourceNode.id;

				if (data === null || data.length === 0 || waiting) {
					// @ts-ignore
					const outgoing = this.instance.getConnections({
						source: sourceId,
					}) as Connection[];

					outgoing.forEach((connection: Connection) => {
						CanvasHelpers.resetConnection(connection);
					});
					const endpoints = this.getJSPlumbEndpoints(sourceNodeName);
					endpoints.forEach((endpoint: Endpoint) => {
						// @ts-ignore
						if (endpoint.type === 'N8nPlus') {
							(endpoint.endpoint as N8nPlusEndpoint).clearSuccessOutput();
						}
					});

					return;
				}

				const nodeConnections = (this.$store.getters.outgoingConnectionsByNodeName(sourceNodeName) as INodeConnections).main;
				const outputMap = CanvasHelpers.getOutputSummary(data, nodeConnections || []);

				Object.keys(outputMap).forEach((sourceOutputIndex: string) => {
					Object.keys(outputMap[sourceOutputIndex]).forEach((targetNodeName: string) => {
						Object.keys(outputMap[sourceOutputIndex][targetNodeName]).forEach((targetInputIndex: string) => {
							if (targetNodeName) {
								const connection = this.getJSPlumbConnection(sourceNodeName, parseInt(sourceOutputIndex, 10), targetNodeName, parseInt(targetInputIndex, 10));

								if (connection) {
									const output = outputMap[sourceOutputIndex][targetNodeName][targetInputIndex];

									if (!output || !output.total) {
										CanvasHelpers.resetConnection(connection);
									}
									else {
										CanvasHelpers.addConnectionOutputSuccess(connection, output);
									}
								}
							}

							const endpoint = this.getPlusEndpoint(sourceNodeName, parseInt(sourceOutputIndex, 10));
							if (endpoint && endpoint.endpoint) {
								const output = outputMap[sourceOutputIndex][NODE_OUTPUT_DEFAULT_KEY][0];
								if (output && output.total > 0) {
									(endpoint.endpoint as N8nPlusEndpoint).setSuccessOutput(CanvasHelpers.getRunItemsLabel(output));
								}
								else {
									(endpoint.endpoint as N8nPlusEndpoint).clearSuccessOutput();
								}
							}
						});
					});
				});
			},
			removeNode(nodeName: string) {
				if (!this.editAllowedCheck()) {
					return;
				}

				const node = this.$store.getters.getNodeByName(nodeName) as INodeUi | null;
				if (!node) {
					return;
				}

				// "requiredNodeTypes" are also defined in cli/commands/run.ts
				const requiredNodeTypes: string[] = [];

				if (requiredNodeTypes.includes(node.type)) {
					// The node is of the required type so check first
					// if any node of that type would be left when the
					// current one would get deleted.
					let deleteAllowed = false;
					for (const checkNode of this.nodes) {
						if (checkNode.name === node.name) {
							continue;
						}
						if (requiredNodeTypes.includes(checkNode.type)) {
							deleteAllowed = true;
							break;
						}
					}

					if (!deleteAllowed) {
						return;
					}
				}

				if (node.type === STICKY_NODE_TYPE) {
					this.$telemetry.track(
						'User deleted workflow note',
						{
							workflow_id: this.$store.getters.workflowId,
							is_welcome_note: node.name === QUICKSTART_NOTE_NAME,
						},
					);
				} else {
					this.$externalHooks().run('node.deleteNode', { node });
					this.$telemetry.track('User deleted node', { node_type: node.type, workflow_id: this.$store.getters.workflowId });
				}

				let waitForNewConnection = false;
				// connect nodes before/after deleted node
				const nodeType: INodeTypeDescription | null = this.$store.getters['nodeTypes/getNodeType'](node.type, node.typeVersion);
				if (nodeType && nodeType.outputs.length === 1
					&& nodeType.inputs.length === 1) {
					const { incoming, outgoing } = this.getIncomingOutgoingConnections(node.name);
					if (incoming.length === 1 && outgoing.length === 1) {
						const conn1 = incoming[0];
						const conn2 = outgoing[0];
						if (conn1.__meta && conn2.__meta) {
							waitForNewConnection = true;
							const sourceNodeName = conn1.__meta.sourceNodeName;
							const sourceNodeOutputIndex = conn1.__meta.sourceOutputIndex;
							const targetNodeName = conn2.__meta.targetNodeName;
							const targetNodeOuputIndex = conn2.__meta.targetOutputIndex;

							setTimeout(() => {
								this.connectTwoNodes(sourceNodeName, sourceNodeOutputIndex, targetNodeName, targetNodeOuputIndex);

								if (waitForNewConnection) {
									this.instance.setSuspendDrawing(false, true);
									waitForNewConnection = false;
								}
							}, 100); // just to make it clear to users that this is a new connection
						}
					}
				}

				setTimeout(() => {
					// Suspend drawing
					this.instance.setSuspendDrawing(true);

					// Remove all endpoints and the connections in jsplumb
					this.instance.removeAllEndpoints(node.id);

					// Remove the draggable
					// @ts-ignore
					this.instance.destroyDraggable(node.id);

					// Remove the connections in data
					this.$store.commit('removeAllNodeConnection', node);

					this.$store.commit('removeNode', node);
					this.$store.commit('clearNodeExecutionData', node.name);

					if (!waitForNewConnection) {
						// Now it can draw again
						this.instance.setSuspendDrawing(false, true);
					}

					// Remove node from selected index if found in it
					this.$store.commit('removeNodeFromSelection', node);

				}, 0); // allow other events to finish like drag stop
			},
			valueChanged(parameterData: IUpdateInformation) {
				if (parameterData.name === 'name' && parameterData.oldValue) {
					// The name changed so we have to take care that
					// the connections get changed.
					this.renameNode(parameterData.oldValue as string, parameterData.value as string);
				}
			},
			async renameNodePrompt(currentName: string) {
				try {
					const promptResponsePromise = this.$prompt(
						this.$locale.baseText('nodeView.prompt.newName') + ':',
						this.$locale.baseText('nodeView.prompt.renameNode') + `: ${currentName}`,
						{
							customClass: 'rename-prompt',
							confirmButtonText: this.$locale.baseText('nodeView.prompt.rename'),
							cancelButtonText: this.$locale.baseText('nodeView.prompt.cancel'),
							inputErrorMessage: this.$locale.baseText('nodeView.prompt.invalidName'),
							inputValue: currentName,
						},
					);

					// Wait till it had time to display
					await Vue.nextTick();

					// Get the input and select the text in it
					const nameInput = document.querySelector('.rename-prompt .el-input__inner') as HTMLInputElement | undefined;
					if (nameInput) {
						nameInput.focus();
						nameInput.select();
					}

					const promptResponse = await promptResponsePromise as MessageBoxInputData;

					this.renameNode(currentName, promptResponse.value);
				} catch (e) { }
			},
			async renameNode(currentName: string, newName: string) {
				if (currentName === newName) {
					return;
				}

				const activeNodeName = this.activeNode && this.activeNode.name;
				const isActive = activeNodeName === currentName;
				if (isActive) {
					this.renamingActive = true;
				}

				// Check if node-name is unique else find one that is
				newName = this.getUniqueNodeName({
					originalName: newName,
				});

				// Rename the node and update the connections
				const workflow = this.getCurrentWorkflow(true);
				workflow.renameNode(currentName, newName);

				// Update also last selected node and execution data
				this.$store.commit('renameNodeSelectedAndExecution', { old: currentName, new: newName });

				// Reset all nodes and connections to load the new ones
				this.deleteEveryEndpoint();

				this.$store.commit('removeAllConnections');
				this.$store.commit('removeAllNodes', { setStateDirty: true });

				// Wait a tick that the old nodes had time to get removed
				await Vue.nextTick();

				// Add the new updated nodes
				await this.addNodes(Object.values(workflow.nodes), workflow.connectionsBySourceNode);

				// Make sure that the node is selected again
				this.deselectAllNodes();
				this.nodeSelectedByName(newName);

				if (isActive) {
					this.$store.commit('ndv/setActiveNodeName', newName);
					this.renamingActive = false;
				}
			},
			deleteEveryEndpoint() {
				// Check as it does not exist on first load
				if (this.instance) {
					try {
						const nodes = this.$store.getters.allNodes as INodeUi[];
						// @ts-ignore
						nodes.forEach((node: INodeUi) => this.instance.destroyDraggable(node.id));

						this.instance.deleteEveryEndpoint();
					} catch (e) { }
				}
			},
			matchCredentials(node: INodeUi) {
				if (!node.credentials) {
					return;
				}
				Object.entries(node.credentials).forEach(([nodeCredentialType, nodeCredentials]: [string, INodeCredentialsDetails]) => {
					const credentialOptions = this.$store.getters['credentials/getCredentialsByType'](nodeCredentialType) as ICredentialsResponse[];

					// Check if workflows applies old credentials style
					if (typeof nodeCredentials === 'string') {
						nodeCredentials = {
							id: null,
							name: nodeCredentials,
						};
						this.credentialsUpdated = true;
					}

					if (nodeCredentials.id) {
						// Check whether the id is matching with a credential
						const credentialsId = nodeCredentials.id.toString(); // due to a fixed bug in the migration UpdateWorkflowCredentials (just sqlite) we have to cast to string and check later if it has been a number
						const credentialsForId = credentialOptions.find((optionData: ICredentialsResponse) =>
							optionData.id === credentialsId,
						);
						if (credentialsForId) {
							if (credentialsForId.name !== nodeCredentials.name || typeof nodeCredentials.id === 'number') {
								node.credentials![nodeCredentialType] = { id: credentialsForId.id, name: credentialsForId.name };
								this.credentialsUpdated = true;
							}
							return;
						}
					}

					// No match for id found or old credentials type used
					node.credentials![nodeCredentialType] = nodeCredentials;

					// check if only one option with the name would exist
					const credentialsForName = credentialOptions.filter((optionData: ICredentialsResponse) => optionData.name === nodeCredentials.name);

					// only one option exists for the name, take it
					if (credentialsForName.length === 1) {
						node.credentials![nodeCredentialType].id = credentialsForName[0].id;
						this.credentialsUpdated = true;
					}
				});
			},
			async addNodes(nodes: INodeUi[], connections?: IConnections) {
				if (!nodes || !nodes.length) {
					return;
				}

				// Before proceeding we must check if all nodes contain the `properties` attribute.
				// Nodes are loaded without this information so we must make sure that all nodes
				// being added have this information.
				await this.loadNodesProperties(nodes.map(node => ({ name: node.type, version: node.typeVersion })));

				// Add the node to the node-list
				let nodeType: INodeTypeDescription | null;
				let foundNodeIssues: INodeIssues | null;
				nodes.forEach((node) => {
					if (!node.id) {
						node.id = uuid();
					}

					nodeType = this.$store.getters['nodeTypes/getNodeType'](node.type, node.typeVersion) as INodeTypeDescription | null;

					// Make sure that some properties always exist
					if (!node.hasOwnProperty('disabled')) {
						node.disabled = false;
					}

					if (!node.hasOwnProperty('parameters')) {
						node.parameters = {};
					}

					// Load the defaul parameter values because only values which differ
					// from the defaults get saved
					if (nodeType !== null) {
						let nodeParameters = null;
						try {
							nodeParameters = NodeHelpers.getNodeParameters(nodeType.properties, node.parameters, true, false, node);
						} catch (e) {
							console.error(this.$locale.baseText('nodeView.thereWasAProblemLoadingTheNodeParametersOfNode') + `: "${node.name}"`); // eslint-disable-line no-console
							console.error(e); // eslint-disable-line no-console
						}
						node.parameters = nodeParameters !== null ? nodeParameters : {};

						// if it's a webhook and the path is empty set the UUID as the default path
						if (node.type === WEBHOOK_NODE_TYPE && node.parameters.path === '') {
							node.parameters.path = node.webhookId as string;
						}
					}

					// check and match credentials, apply new format if old is used
					this.matchCredentials(node);

					foundNodeIssues = this.getNodeIssues(nodeType, node);

					if (foundNodeIssues !== null) {
						node.issues = foundNodeIssues;
					}

					this.$store.commit('addNode', node);
				});

				// Wait for the node to be rendered
				await Vue.nextTick();

				// Suspend drawing
				this.instance.setSuspendDrawing(true);

				// Load the connections
				if (connections !== undefined) {
					let connectionData;
					for (const sourceNode of Object.keys(connections)) {
						for (const type of Object.keys(connections[sourceNode])) {
							for (let sourceIndex = 0; sourceIndex < connections[sourceNode][type].length; sourceIndex++) {
								const outwardConnections = connections[sourceNode][type][sourceIndex];
								if (!outwardConnections) {
									continue;
								}
								outwardConnections.forEach((
									targetData,
								) => {
									connectionData = [
										{
											node: sourceNode,
											type,
											index: sourceIndex,
										},
										{
											node: targetData.node,
											type: targetData.type,
											index: targetData.index,
										},
									] as [IConnection, IConnection];

									this.__addConnection(connectionData, true);
								});
							}
						}
					}
				}

				// Now it can draw again
				this.instance.setSuspendDrawing(false, true);
			},
			async addNodesToWorkflow(data: IWorkflowDataUpdate): Promise<IWorkflowDataUpdate> {
				// Because nodes with the same name maybe already exist, it could
				// be needed that they have to be renamed. Also could it be possible
				// that nodes are not allowd to be created because they have a create
				// limit set. So we would then link the new nodes with the already existing ones.
				// In this object all that nodes get saved in the format:
				//   old-name -> new-name
				const nodeNameTable: {
					[key: string]: string;
				} = {};
				const newNodeNames: string[] = [];

				if (!data.nodes) {
					// No nodes to add
					throw new Error(
						this.$locale.baseText('nodeView.noNodesGivenToAdd'),
					);
				}

				// Get how many of the nodes of the types which have
				// a max limit set already exist
				const nodeTypesCount = this.getNodeTypesMaxCount();

				let oldName: string;
				let newName: string;
				const createNodes: INode[] = [];

				await this.loadNodesProperties(data.nodes.map(node => ({ name: node.type, version: node.typeVersion })));

				data.nodes.forEach(node => {
					if (nodeTypesCount[node.type] !== undefined) {
						if (nodeTypesCount[node.type].exist >= nodeTypesCount[node.type].max) {
							// Node is not allowed to be created so
							// do not add it to the create list but
							// add the name of the existing node
							// that this one gets linked up instead.
							nodeNameTable[node.name] = nodeTypesCount[node.type].nodeNames[0];
							return;
						} else {
							// Node can be created but increment the
							// counter in case multiple ones are
							// supposed to be created
							nodeTypesCount[node.type].exist += 1;
						}
					}

					oldName = node.name;
					newName = this.getUniqueNodeName({
						originalName: node.name,
						additionalUsedNames: newNodeNames,
						type: node.type,
					});

					newNodeNames.push(newName);
					nodeNameTable[oldName] = newName;

					createNodes.push(node);
				});

				// Get only the connections of the nodes that get created
				const newConnections: IConnections = {};
				const currentConnections = data.connections!;
				const createNodeNames = createNodes.map((node) => node.name);
				let sourceNode, type, sourceIndex, connectionIndex, connectionData;
				for (sourceNode of Object.keys(currentConnections)) {
					if (!createNodeNames.includes(sourceNode)) {
						// Node does not get created so skip output connections
						continue;
					}

					const connection: INodeConnections = {};

					for (type of Object.keys(currentConnections[sourceNode])) {
						connection[type] = [];
						for (sourceIndex = 0; sourceIndex < currentConnections[sourceNode][type].length; sourceIndex++) {
							const nodeSourceConnections = [];
							if (currentConnections[sourceNode][type][sourceIndex]) {
								for (connectionIndex = 0; connectionIndex < currentConnections[sourceNode][type][sourceIndex].length; connectionIndex++) {
									connectionData = currentConnections[sourceNode][type][sourceIndex][connectionIndex];
									if (!createNodeNames.includes(connectionData.node)) {
										// Node does not get created so skip input connection
										continue;
									}

									nodeSourceConnections.push(connectionData);
									// Add connection
								}
							}
							connection[type].push(nodeSourceConnections);
						}
					}

					newConnections[sourceNode] = connection;
				}

				// Create a workflow with the new nodes and connections that we can use
				// the rename method
				const tempWorkflow: Workflow = this.getWorkflow(createNodes, newConnections);

				// Rename all the nodes of which the name changed
				for (oldName in nodeNameTable) {
					if (oldName === nodeNameTable[oldName]) {
						// Name did not change so skip
						continue;
					}
					tempWorkflow.renameNode(oldName, nodeNameTable[oldName]);
				}

				// Add the nodes with the changed node names, expressions and connections
				await this.addNodes(Object.values(tempWorkflow.nodes), tempWorkflow.connectionsBySourceNode);

				this.$store.commit('setStateDirty', true);

				return {
					nodes: Object.values(tempWorkflow.nodes),
					connections: tempWorkflow.connectionsBySourceNode,
				};
			},
			getSelectedNodesToSave(): Promise<IWorkflowData> {
				const data: IWorkflowData = {
					nodes: [],
					connections: {},
				};

				// Get data of all the selected noes
				let nodeData;
				const exportNodeNames: string[] = [];

				for (const node of this.$store.getters.getSelectedNodes) {
					try {
						nodeData = this.getNodeDataToSave(node);
						exportNodeNames.push(node.name);
					} catch (e) {
						return Promise.reject(e);
					}

					data.nodes.push(nodeData);
				}

				// Get only connections of exported nodes and ignore all other ones
				let connectionToKeep,
					connections: INodeConnections,
					type: string,
					connectionIndex: number,
					sourceIndex: number,
					connectionData: IConnection,
					typeConnections: INodeConnections;

				data.nodes.forEach((node) => {
					connections = this.$store.getters.outgoingConnectionsByNodeName(node.name);
					if (Object.keys(connections).length === 0) {
						return;
					}

					// Keep only the connection to node which get also exported
					// @ts-ignore
					typeConnections = {};
					for (type of Object.keys(connections)) {
						for (sourceIndex = 0; sourceIndex < connections[type].length; sourceIndex++) {
							connectionToKeep = [];
							for (connectionIndex = 0; connectionIndex < connections[type][sourceIndex].length; connectionIndex++) {
								connectionData = connections[type][sourceIndex][connectionIndex];
								if (exportNodeNames.indexOf(connectionData.node) !== -1) {
									connectionToKeep.push(connectionData);
								}
							}

							if (connectionToKeep.length) {
								if (!typeConnections.hasOwnProperty(type)) {
									typeConnections[type] = [];
								}
								typeConnections[type][sourceIndex] = connectionToKeep;
							}
						}
					}

					if (Object.keys(typeConnections).length) {
						data.connections[node.name] = typeConnections;
					}
				});

				return Promise.resolve(data);
			},
			resetWorkspace() {
				// Reset nodes
				this.deleteEveryEndpoint();

				if (this.executionWaitingForWebhook) {
					// Make sure that if there is a waiting test-webhook that
					// it gets removed
					this.restApi().removeTestWebhook(this.$store.getters.workflowId)
						.catch(() => {
							// Ignore all errors
						});
				}

				this.$store.commit('removeAllConnections', { setStateDirty: false });
				this.$store.commit('removeAllNodes', { setStateDirty: false, removePinData: true });

				// Reset workflow execution data
				this.$store.commit('setWorkflowExecutionData', null);
				this.$store.commit('resetAllNodesIssues');
				// vm.$forceUpdate();

				this.$store.commit('setActive', false);
				this.$store.commit('setWorkflowId', PLACEHOLDER_EMPTY_WORKFLOW_ID);
				this.$store.commit('setWorkflowName', { newName: '', setStateDirty: false });
				this.$store.commit('setWorkflowSettings', {});
				this.$store.commit('setWorkflowTagIds', []);

				this.$store.commit('setActiveExecutionId', null);
				this.$store.commit('setExecutingNode', null);
				this.$store.commit('removeActiveAction', 'workflowRunning');
				this.$store.commit('setExecutionWaitingForWebhook', false);

				this.$store.commit('resetSelectedNodes');

				this.$store.commit('setNodeViewOffsetPosition', { newOffset: [0, 0], setStateDirty: false });

				return Promise.resolve();
			},
			async loadActiveWorkflows(): Promise<void> {
				const activeWorkflows = await this.restApi().getActiveWorkflows();
				this.$store.commit('setActiveWorkflows', activeWorkflows);
			},
			async loadNodeTypes(): Promise<void> {
				await this.$store.dispatch('nodeTypes/getNodeTypes');
			},
			async loadCredentialTypes(): Promise<void> {
				await this.$store.dispatch('credentials/fetchCredentialTypes', true);
			},
			async loadCredentials(): Promise<void> {
				await this.$store.dispatch('credentials/fetchAllCredentials');
				await this.$store.dispatch('credentials/fetchForeignCredentials');
			},
			async loadNodesProperties(nodeInfos: INodeTypeNameVersion[]): Promise<void> {
				const allNodes: INodeTypeDescription[] = this.$store.getters['nodeTypes/allNodeTypes'];

				const nodesToBeFetched: INodeTypeNameVersion[] = [];
				allNodes.forEach(node => {
					const nodeVersions = Array.isArray(node.version) ? node.version : [node.version];
					if (!!nodeInfos.find(n => n.name === node.name && nodeVersions.includes(n.version)) && !node.hasOwnProperty('properties')) {
						nodesToBeFetched.push({
							name: node.name,
							version: Array.isArray(node.version)
								? node.version.slice(-1)[0]
								: node.version,
						});
					}
				});

				if (nodesToBeFetched.length > 0) {
					// Only call API if node information is actually missing
					this.startLoading();
					await this.$store.dispatch('nodeTypes/getNodesInformation', nodesToBeFetched);
					this.stopLoading();
				}
			},
			async onPostMessageReceived(message: MessageEvent) {
				try {
					const json = JSON.parse(message.data);
					if (json && json.command === 'openWorkflow') {
						try {
							await this.importWorkflowExact(json);
							this.isExecutionPreview = false;
						} catch (e) {
							if (window.top) {
								window.top.postMessage(JSON.stringify({ command: 'error', message: this.$locale.baseText('openWorkflow.workflowImportError') }), '*');
							}
							this.$showMessage({
								title: this.$locale.baseText('openWorkflow.workflowImportError'),
								message: (e as Error).message,
								type: 'error',
							});
						}
					} else if (json && json.command === 'openExecution') {
						try {
							await this.openExecution(json.executionId);
							this.isExecutionPreview = true;
						} catch (e) {
							if (window.top) {
								window.top.postMessage(JSON.stringify({ command: 'error', message: this.$locale.baseText('nodeView.showError.openExecution.title') }), '*');
							}
							this.$showMessage({
								title: this.$locale.baseText('nodeView.showError.openExecution.title'),
								message: (e as Error).message,
								type: 'error',
							});
						}
					}
				} catch (e) {
				}
			},
			async onImportWorkflowDataEvent(data: IDataObject) {
				await this.importWorkflowData(data.data as IWorkflowDataUpdate, undefined, 'file');
			},
			async onImportWorkflowUrlEvent(data: IDataObject) {
				const workflowData = await this.getWorkflowDataFromUrl(data.url as string);
				if (workflowData !== undefined) {
					await this.importWorkflowData(workflowData, undefined, 'url');
				}
			},
			addPinDataConnections(pinData: IPinData) {
				Object.keys(pinData).forEach((nodeName) => {
					const node = this.$store.getters.getNodeByName(nodeName);
					if (!node) {
						return;
					}

					// @ts-ignore
					const connections = this.instance.getConnections({
						source: node.id,
					}) as Connection[];

					connections.forEach((connection) => {
						CanvasHelpers.addConnectionOutputSuccess(connection, {
							total: pinData[nodeName].length,
							iterations: 0,
						});
					});
				});
			},
			removePinDataConnections(pinData: IPinData) {
				Object.keys(pinData).forEach((nodeName) => {
					const node = this.$store.getters.getNodeByName(nodeName);
					if (!node) {
						return;
					}

					// @ts-ignore
					const connections = this.instance.getConnections({
						source: node.id,
					}) as Connection[];

					connections.forEach(CanvasHelpers.resetConnection);
				});
			},
			onToggleNodeCreator({ source, createNodeActive }: { source?: string; createNodeActive: boolean }) {
				if (createNodeActive === this.createNodeActive) return;

				// Default to the trigger tab in node creator if there's no trigger node yet
				if (!this.containsTrigger) this.$store.commit('nodeCreator/setSelectedType', TRIGGER_NODE_FILTER);

				this.createNodeActive = createNodeActive;
				this.$externalHooks().run('nodeView.createNodeActiveChanged', { source, createNodeActive });
				this.$telemetry.trackNodesPanel('nodeView.createNodeActiveChanged', { source, createNodeActive, workflow_id: this.$store.getters.workflowId });
			},
			onAddNode({ nodeTypeName, position }: { nodeTypeName: string; position?: [number, number] }) {
				this.addNode(nodeTypeName, { position });
			},
		},
		async mounted() {
			this.canvasStore.nodeViewHtmlElement = this.$refs.nodeView as HTMLDivElement;
			this.$titleReset();
			window.addEventListener('message', this.onPostMessageReceived);
			this.$root.$on('importWorkflowData', this.onImportWorkflowDataEvent);
			this.$root.$on('newWorkflow', this.newWorkflow);
			this.$root.$on('importWorkflowUrl', this.onImportWorkflowUrlEvent);

			this.startLoading();
			this.resetWorkspace();

			const loadPromises = [
				this.loadActiveWorkflows(),
				this.loadCredentials(),
				this.loadCredentialTypes(),
			];

			if (this.$store.getters['nodeTypes/allNodeTypes'].length === 0) {
				loadPromises.push(this.loadNodeTypes());
			}

			try {
				await Promise.all(loadPromises);
			} catch (error) {
				this.$showError(
					error,
					this.$locale.baseText('nodeView.showError.mounted1.title'),
					this.$locale.baseText('nodeView.showError.mounted1.message') + ':',
				);
				return;
			}

			this.instance.ready(async () => {
				try {
					try {
						this.initNodeView();
					} catch {} // This will break if mounted after jsplumb has been initiated from executions preview, so continue if it breaks
					await this.initView();

					if (window.top) {
						window.top.postMessage(JSON.stringify({ command: 'n8nReady', version: this.$store.getters.versionCli }), '*');
					}
				} catch (error) {
					this.$showError(
						error,
						this.$locale.baseText('nodeView.showError.mounted2.title'),
						this.$locale.baseText('nodeView.showError.mounted2.message') + ':',
					);
				}
				this.stopLoading();

				setTimeout(() => {
					this.$store.dispatch('users/showPersonalizationSurvey');
					this.checkForNewVersions();
					this.addPinDataConnections(this.$store.getters.pinData);
				}, 0);
			});

			this.$externalHooks().run('nodeView.mount');

			if (
				this.currentUser.personalizationAnswers !== null &&
				this.isOnboardingCallPromptFeatureEnabled &&
				getAccountAge(this.currentUser) <= ONBOARDING_PROMPT_TIMEBOX
			) {
				const onboardingResponse = await this.$store.dispatch('ui/getNextOnboardingPrompt');
				const promptTimeout = onboardingResponse.toast_sequence_number === 1 ? FIRST_ONBOARDING_PROMPT_TIMEOUT : 1000;

				if (onboardingResponse.title && onboardingResponse.description) {
					setTimeout(async () => {
						this.$showToast({
							type: 'info',
							title: onboardingResponse.title,
							message: onboardingResponse.description,
							duration: 0,
							customClass: 'clickable',
							closeOnClick: true,
							onClick: () => {
								this.$telemetry.track('user clicked onboarding toast', {
									seq_num: onboardingResponse.toast_sequence_number,
									title: onboardingResponse.title,
									description: onboardingResponse.description,
								});
								this.$store.commit('ui/openModal', ONBOARDING_CALL_SIGNUP_MODAL_KEY, { root: true });
							},
						});
					}, promptTimeout);
				}
			}
			dataPinningEventBus.$on('pin-data', this.addPinDataConnections);
			dataPinningEventBus.$on('unpin-data', this.removePinDataConnections);
		},
		activated() {
			const openSideMenu = this.$store.getters['ui/getAddFirstStepOnLoad'];
			if (openSideMenu) {
				this.showTriggerCreator('trigger_placeholder_button');
			}
			this.$store.commit('ui/setAddFirstStepOnLoad', false);

			document.addEventListener('keydown', this.keyDown);
			document.addEventListener('keyup', this.keyUp);
			window.addEventListener('message', this.onPostMessageReceived);
			this.$root.$on('newWorkflow', this.newWorkflow);
			this.$root.$on('importWorkflowData', this.onImportWorkflowDataEvent);
			this.$root.$on('importWorkflowUrl', this.onImportWorkflowUrlEvent);
			dataPinningEventBus.$on('pin-data', this.addPinDataConnections);
			dataPinningEventBus.$on('unpin-data', this.removePinDataConnections);
		},
		deactivated () {
			document.removeEventListener('keydown', this.keyDown);
			document.removeEventListener('keyup', this.keyUp);
			window.removeEventListener('message', this.onPostMessageReceived);
			this.$root.$off('newWorkflow', this.newWorkflow);
			this.$root.$off('importWorkflowData', this.onImportWorkflowDataEvent);
			this.$root.$off('importWorkflowUrl', this.onImportWorkflowUrlEvent);

			dataPinningEventBus.$off('pin-data', this.addPinDataConnections);
			dataPinningEventBus.$off('unpin-data', this.removePinDataConnections);
		},
		destroyed() {
			this.resetWorkspace();
			this.$store.commit('setStateDirty', false);
			window.removeEventListener('message', this.onPostMessageReceived);
			this.$root.$off('newWorkflow', this.newWorkflow);
			this.$root.$off('importWorkflowData', this.onImportWorkflowDataEvent);
			this.$root.$off('importWorkflowUrl', this.onImportWorkflowUrlEvent);

			dataPinningEventBus.$off('pin-data', this.addPinDataConnections);
			dataPinningEventBus.$off('unpin-data', this.removePinDataConnections);
		},
	});
</script>

<style scoped lang="scss">
<<<<<<< HEAD
=======
.zoom-menu {
	$--zoom-menu-margin: 15;

	position: absolute;
	left: $sidebar-width + $--zoom-menu-margin;
	width: 210px;
	bottom: 108px;
	left: 35px;
	line-height: 25px;
	color: #444;
	padding-right: 5px;

	button {
		border: var(--border-base);
	}

	>* {
		+* {
			margin-left: var(--spacing-3xs);
		}

		&:hover {
			transform: scale(1.1);
		}
	}
}

.regular-zoom-menu {
	@media (max-width: $breakpoint-2xs) {
		bottom: 90px;
	}
}

.demo-zoom-menu {
	left: 10px;
	bottom: 10px;
}

>>>>>>> dd3c5967
.node-view-root {
	position: relative;
	flex: 1;
	overflow: hidden;
	background-color: var(--color-canvas-background);
	width: 100%;
	height: 100%;
	position: relative;
}

.node-view-wrapper {
	position: fixed;
}

.node-view {
	position: relative;
	width: 100%;
	height: 100%;
	transform-origin: 0 0;
	z-index: -1;
}

.node-view-background {
	background-color: var(--color-canvas-background);
	position: absolute;
	width: 10000px;
	height: 10000px;
	z-index: -2;
}

.move-active {
	cursor: grab;
	cursor: -moz-grab;
	cursor: -webkit-grab;
	touch-action: none;
}

.move-in-process {
	cursor: grabbing;
	cursor: -moz-grabbing;
	cursor: -webkit-grabbing;
	touch-action: none;
}

.workflow-execute-wrapper {
	position: absolute;
	display: flex;
	justify-content: center;
	left: 50%;
	transform: translateX(-50%);
	bottom: 110px;
	width: auto;

	> * {
		margin-inline-end: 0.625rem;
	}
}

/* Makes sure that when selected with mouse it does not select text */
.do-not-select *,
.jtk-drag-select * {
	-webkit-touch-callout: none;
	-webkit-user-select: none;
	-khtml-user-select: none;
	-moz-user-select: none;
	-ms-user-select: none;
	user-select: none;
}
</style>

<style lang="scss">
.connection-run-items-label {
	span {
		border-radius: 7px;
		background-color: hsla(var(--color-canvas-background-h), var(--color-canvas-background-s), var(--color-canvas-background-l), .85);
		line-height: 1.3em;
		padding: 0px 3px;
		white-space: nowrap;
		font-size: var(--font-size-s);
		font-weight: var(--font-weight-regular);
		color: var(--color-success);
	}

	.floating {
		position: absolute;
		top: -22px;
		transform: translateX(-50%);
	}
}

.connection-input-name-label {
	position: relative;

	span {
		position: absolute;
		top: -10px;
		left: -60px;
	}
}

.drop-add-node-label {
	color: var(--color-text-dark);
	font-weight: 600;
	font-size: 0.8em;
	text-align: center;
	background-color: #ffffff55;
}

.node-input-endpoint-label,
.node-output-endpoint-label {
	background-color: hsla(var(--color-canvas-background-h), var(--color-canvas-background-s), var(--color-canvas-background-l), .85);
	border-radius: 7px;
	font-size: 0.7em;
	padding: 2px;
	white-space: nowrap;
}

.node-input-endpoint-label {
	text-align: right;
}

.connection-actions {
	&:hover {
		display: block !important;
	}

	>div {
		color: var(--color-foreground-xdark);
		border: 2px solid var(--color-foreground-xdark);
		background-color: var(--color-background-xlight);
		border-radius: var(--border-radius-base);
		height: var(--spacing-l);
		width: var(--spacing-l);
		cursor: pointer;

		display: inline-flex;
		align-items: center;
		justify-content: center;

		position: absolute;
		top: -12px;

		&.add {
			right: 4px;
		}

		&.delete {
			left: 4px;
		}

		svg {
			pointer-events: none;
			font-size: var(--font-size-2xs);
		}

		&:hover {
			border-color: var(--color-primary);
			color: var(--color-primary);
		}
	}
}
</style>

<style module lang="scss">

.content {
	position: relative;
	display: flex;
	overflow: auto;
	height: 100vh;
}

.shake {
	animation: 1s 200ms shake;
}

@keyframes shake {
	10%, 90% {
    transform: translate3d(-1px, 0, 0);
  }

  20%, 80% {
    transform: translate3d(2px, 0, 0);
  }

  30%, 50%, 70% {
    transform: translate3d(-4px, 0, 0);
  }

  40%, 60% {
    transform: translate3d(4px, 0, 0);
  }
}

</style><|MERGE_RESOLUTION|>--- conflicted
+++ resolved
@@ -214,21 +214,12 @@
 	IWorkflowToShare,
 } from '@/Interface';
 import { mapGetters } from 'vuex';
-<<<<<<< HEAD
-=======
-
-import '../plugins/N8nCustomConnectorType';
-import '../plugins/PlusEndpointType';
->>>>>>> dd3c5967
 import { getAccountAge } from '@/modules/userHelpers';
-import { dataPinningEventBus } from '@/event-bus/data-pinning-event-bus';
+import { dataPinningEventBus } from "@/event-bus/data-pinning-event-bus";
 import { debounceHelper } from '@/components/mixins/debounce';
-<<<<<<< HEAD
-import { useCanvasStore } from '@/modules/canvas';
-=======
 import { getNodeViewTab } from '@/components/helpers';
 import { Route } from 'vue-router';
->>>>>>> dd3c5967
+import { useCanvasStore } from '@/modules/canvas';
 
 interface AddNodeOptions {
 	position?: XYPosition;
@@ -766,12 +757,8 @@
 				await this.addNodes(data.workflow.nodes, data.workflow.connections);
 				this.workflowData = await this.$store.dispatch('workflows/getNewWorkflowData', data.name);
 				this.$nextTick(() => {
-<<<<<<< HEAD
 					this.canvasStore.zoomToFit();
-=======
-					this.zoomToFit();
-
->>>>>>> dd3c5967
+
 					this.$store.commit('setStateDirty', true);
 				});
 
@@ -813,13 +800,7 @@
 				if (!this.credentialsUpdated) {
 					this.$store.commit('setStateDirty', false);
 				}
-<<<<<<< HEAD
-
 				this.canvasStore.zoomToFit();
-
-=======
-				this.zoomToFit();
->>>>>>> dd3c5967
 				this.$externalHooks().run('workflow.open', { workflowId, workflowName: data.name });
 				this.$store.commit('workflows/setActiveWorkflowExecution', null);
 				this.stopLoading();
@@ -1191,93 +1172,6 @@
 					}
 				});
 			},
-<<<<<<< HEAD
-=======
-
-			resetZoom() {
-				const { scale, offset } = CanvasHelpers.scaleReset({ scale: this.nodeViewScale, offset: this.getNodeViewOffsetPosition });
-
-				this.setZoomLevel(scale);
-				this.$store.commit('setNodeViewOffsetPosition', { newOffset: offset });
-			},
-
-			zoomIn() {
-				const { scale, offset: [xOffset, yOffset] } = CanvasHelpers.scaleBigger({ scale: this.nodeViewScale, offset: this.getNodeViewOffsetPosition });
-
-				this.setZoomLevel(scale);
-				this.$store.commit('setNodeViewOffsetPosition', { newOffset: [xOffset, yOffset] });
-			},
-
-			zoomOut() {
-				const { scale, offset: [xOffset, yOffset] } = CanvasHelpers.scaleSmaller({ scale: this.nodeViewScale, offset: this.getNodeViewOffsetPosition });
-
-				this.setZoomLevel(scale);
-				this.$store.commit('setNodeViewOffsetPosition', { newOffset: [xOffset, yOffset] });
-			},
-
-			setZoomLevel(zoomLevel: number) {
-				this.nodeViewScale = zoomLevel; // important for background
-				const element = this.$refs.nodeView as HTMLElement;
-				if (!element) {
-					return;
-				}
-
-				// https://docs.jsplumbtoolkit.com/community/current/articles/zooming.html
-				const scaleString = 'scale(' + zoomLevel + ')';
-
-				['webkit', 'moz', 'ms', 'o'].forEach((prefix) => {
-					// @ts-ignore
-					element.style[prefix + 'Transform'] = scaleString;
-				});
-				element.style['transform'] = scaleString;
-
-				// @ts-ignore
-				this.instance.setZoom(zoomLevel);
-			},
-			setRecenteredCanvasAddButtonPosition (offset?: XYPosition) {
-
-				const position = CanvasHelpers.getMidCanvasPosition(this.nodeViewScale, offset || [0, 0]);
-
-				position[0] -= CanvasHelpers.PLACEHOLDER_TRIGGER_NODE_SIZE / 2;
-				position[1] -= CanvasHelpers.PLACEHOLDER_TRIGGER_NODE_SIZE / 2;
-
-				this.canvasAddButtonPosition = CanvasHelpers.getNewNodePosition(this.nodes, position);
-			},
-
-			getPlaceholderTriggerNodeUI (): INodeUi {
-				this.setRecenteredCanvasAddButtonPosition();
-
-				return {
-					id: uuid(),
-					...CanvasHelpers.DEFAULT_PLACEHOLDER_TRIGGER_BUTTON,
-					position: this.canvasAddButtonPosition,
-				};
-			},
-			// Extend nodes with placeholder trigger button as NodeUI object
-			// with the centered position if canvas doesn't contains trigger node
-			getNodesWithPlaceholderNode(): INodeUi[] {
-				const nodes = this.$store.getters.allNodes as INodeUi[];
-
-				const extendedNodes = this.containsTrigger
-					? nodes
-					: [this.getPlaceholderTriggerNodeUI(), ...nodes];
-
-				return extendedNodes;
-			},
-			zoomToFit() {
-				const nodes = this.getNodesWithPlaceholderNode() as INodeUi[];
-
-				if (nodes.length === 0) { // some unknown workflow executions
-					return;
-				}
-
-				const {zoomLevel, offset} = CanvasHelpers.getZoomToFit(nodes, !this.isDemo);
-
-				this.setZoomLevel(zoomLevel);
-				this.$store.commit('setNodeViewOffsetPosition', { newOffset: offset });
-			},
-
->>>>>>> dd3c5967
 			async stopExecution() {
 				const executionId = this.$store.getters.activeExecutionId;
 				if (executionId === null) {
@@ -3308,7 +3202,6 @@
 						this.initNodeView();
 					} catch {} // This will break if mounted after jsplumb has been initiated from executions preview, so continue if it breaks
 					await this.initView();
-
 					if (window.top) {
 						window.top.postMessage(JSON.stringify({ command: 'n8nReady', version: this.$store.getters.versionCli }), '*');
 					}
@@ -3404,47 +3297,6 @@
 </script>
 
 <style scoped lang="scss">
-<<<<<<< HEAD
-=======
-.zoom-menu {
-	$--zoom-menu-margin: 15;
-
-	position: absolute;
-	left: $sidebar-width + $--zoom-menu-margin;
-	width: 210px;
-	bottom: 108px;
-	left: 35px;
-	line-height: 25px;
-	color: #444;
-	padding-right: 5px;
-
-	button {
-		border: var(--border-base);
-	}
-
-	>* {
-		+* {
-			margin-left: var(--spacing-3xs);
-		}
-
-		&:hover {
-			transform: scale(1.1);
-		}
-	}
-}
-
-.regular-zoom-menu {
-	@media (max-width: $breakpoint-2xs) {
-		bottom: 90px;
-	}
-}
-
-.demo-zoom-menu {
-	left: 10px;
-	bottom: 10px;
-}
-
->>>>>>> dd3c5967
 .node-view-root {
 	position: relative;
 	flex: 1;
