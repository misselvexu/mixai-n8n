import {  ActionContext, Module } from 'vuex';
import {
	IN8nPrompts,
	IN8nUISettings,
	IN8nValueSurveyData,
	IPersonalizationSurveyAnswers,
	IRootState,
	ISettingsState,
} from '../Interface';
import { getSettings } from '../api/settings-mock';
import { getPromptsData, submitValueSurvey, submitPersonalizationSurvey, submitContactInfo } from '../api/settings';
import Vue from 'vue';
import { getPersonalizedNodeTypes } from './helper';
import { CONTACT_PROMPT_MODAL_KEY, PERSONALIZATION_MODAL_KEY, VALUE_SURVEY_MODAL_KEY } from '@/constants';

const module: Module<ISettingsState, IRootState> = {
	namespaced: true,
	state: {
		settings: {} as IN8nUISettings,
<<<<<<< HEAD
		promptsData: {} as IN8nPrompts,
=======
		userManagement: {
			enabled: false,
			showSetupOnFirstLoad: false,
		},
>>>>>>> e27d0a92
	},
	getters: {
		personalizedNodeTypes(state: ISettingsState): string[] {
			const answers = state.settings.personalizationSurvey && state.settings.personalizationSurvey.answers;
			if (!answers) {
				return [];
			}

			return getPersonalizedNodeTypes(answers);
		},
		versionCli(state: ISettingsState) {
			return state.settings.versionCli;
		},
		isUserManagementEnabled(state: ISettingsState): boolean {
			return state.userManagement.enabled;
		},
		showSetupPage(state: ISettingsState) {
			return state.userManagement.showSetupOnFirstLoad;
		},
		getPromptsData(state: ISettingsState) {
			return state.promptsData;
		},
	},
	mutations: {
		setSettings(state: ISettingsState, settings: IN8nUISettings) {
			state.settings = settings;
			state.userManagement.enabled = settings.userManagement.enabled;
			state.userManagement.showSetupOnFirstLoad = !!settings.userManagement.showSetupOnFirstLoad;
		},
		setPersonalizationAnswers(state: ISettingsState, answers: IPersonalizationSurveyAnswers) {
			Vue.set(state.settings, 'personalizationSurvey', {
				answers,
				shouldShow: false,
			});
		},
		stopShowingSetupPage(state: ISettingsState) {
			Vue.set(state.userManagement, 'showSetupOnFirstLoad', false);
		},
		setPromptsData(state: ISettingsState, promptsData: IN8nPrompts) {
			Vue.set(state, 'promptsData', promptsData);
		},
	},
	actions: {
		async fetchSettings(context: ActionContext<ISettingsState, IRootState>) {
			const settings = await getSettings(context.rootGetters.getRestApiContext);
			context.commit('setSettings', settings);

			// todo refactor to this store
			context.commit('setUrlBaseWebhook', settings.urlBaseWebhook, {root: true});
			context.commit('setEndpointWebhook', settings.endpointWebhook, {root: true});
			context.commit('setEndpointWebhookTest', settings.endpointWebhookTest, {root: true});
			context.commit('setSaveDataErrorExecution', settings.saveDataErrorExecution, {root: true});
			context.commit('setSaveDataSuccessExecution', settings.saveDataSuccessExecution, {root: true});
			context.commit('setSaveManualExecutions', settings.saveManualExecutions, {root: true});
			context.commit('setTimezone', settings.timezone, {root: true});
			context.commit('setExecutionTimeout', settings.executionTimeout, {root: true});
			context.commit('setMaxExecutionTimeout', settings.maxExecutionTimeout, {root: true});
			context.commit('setVersionCli', settings.versionCli, {root: true});
			context.commit('setInstanceId', settings.instanceId, {root: true});
			context.commit('setOauthCallbackUrls', settings.oauthCallbackUrls, {root: true});
			context.commit('setN8nMetadata', settings.n8nMetadata || {}, {root: true});
			context.commit('setDefaultLocale', settings.defaultLocale, {root: true});
			context.commit('versions/setVersionNotificationSettings', settings.versionNotifications, {root: true});
			context.commit('setTelemetry', settings.telemetry, {root: true});

			const showPersonalizationsModal = settings.personalizationSurvey && settings.personalizationSurvey.shouldShow && !settings.personalizationSurvey.answers;

			if (showPersonalizationsModal) {
				context.commit('ui/openModal', PERSONALIZATION_MODAL_KEY, {root: true});
			}
		},
		async submitPersonalizationSurvey(context: ActionContext<ISettingsState, IRootState>, results: IPersonalizationSurveyAnswers) {
			await submitPersonalizationSurvey(context.rootGetters.getRestApiContext, results);

			context.commit('setPersonalizationAnswers', results);
		},
		async fetchPromptsData(context: ActionContext<ISettingsState, IRootState>) {
			if (!context.rootGetters.isTelemetryEnabled) {
				return;
			}

			try {
				const promptsData: IN8nPrompts = await getPromptsData(context.state.settings.instanceId);

				if (promptsData && promptsData.showContactPrompt) {
					context.commit('ui/openModal', CONTACT_PROMPT_MODAL_KEY, {root: true});
				} else if (promptsData && promptsData.showValueSurvey) {
					context.commit('ui/openModal', VALUE_SURVEY_MODAL_KEY, {root: true});
				}

				context.commit('setPromptsData', promptsData);
			} catch (e) {
				return e;
			}

		},
		async submitContactInfo(context: ActionContext<ISettingsState, IRootState>, email: string) {
			try {
				return await submitContactInfo(context.state.settings.instanceId, email);
			} catch (e) {
				return e;
			}
		},
		async submitValueSurvey(context: ActionContext<ISettingsState, IRootState>, params: IN8nValueSurveyData) {
			try {
				return await submitValueSurvey(context.state.settings.instanceId, params);
			} catch (e) {
				return e;
			}
		},
	},
};

export default module;<|MERGE_RESOLUTION|>--- conflicted
+++ resolved
@@ -17,14 +17,11 @@
 	namespaced: true,
 	state: {
 		settings: {} as IN8nUISettings,
-<<<<<<< HEAD
 		promptsData: {} as IN8nPrompts,
-=======
 		userManagement: {
 			enabled: false,
 			showSetupOnFirstLoad: false,
 		},
->>>>>>> e27d0a92
 	},
 	getters: {
 		personalizedNodeTypes(state: ISettingsState): string[] {
