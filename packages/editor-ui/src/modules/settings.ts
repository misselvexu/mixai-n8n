import {  ActionContext, Module } from 'vuex';
import {
	ILogLevel,
	IN8nPrompts,
	IN8nUISettings,
	IN8nValueSurveyData,
	IRootState,
	ISettingsState,
} from '../Interface';
import { getSettings } from '../api/settings-mock';
import { getPromptsData, submitValueSurvey, submitContactInfo } from '../api/settings';
import Vue from 'vue';
<<<<<<< HEAD
import { CONTACT_PROMPT_MODAL_KEY, VALUE_SURVEY_MODAL_KEY } from '@/constants';
=======
import { getPersonalizedNodeTypes } from './helper';
import { CONTACT_PROMPT_MODAL_KEY, PERSONALIZATION_MODAL_KEY, VALUE_SURVEY_MODAL_KEY } from '@/constants';
import { ITelemetrySettings } from 'n8n-workflow';
>>>>>>> 3b173b52

const module: Module<ISettingsState, IRootState> = {
	namespaced: true,
	state: {
		settings: {} as IN8nUISettings,
		promptsData: {} as IN8nPrompts,
		userManagement: {
			enabled: false,
			showSetupOnFirstLoad: false,
			smtpSetup: false,
		},
	},
	getters: {
		versionCli(state: ISettingsState) {
			return state.settings.versionCli;
		},
		isUserManagementEnabled(state: ISettingsState): boolean {
			return state.userManagement.enabled;
		},
		showSetupPage(state: ISettingsState) {
			return state.userManagement.showSetupOnFirstLoad;
		},
		getPromptsData(state: ISettingsState) {
			return state.promptsData;
		},
<<<<<<< HEAD
		isSmtpSetup(state: ISettingsState) {
			return state.userManagement.smtpSetup;
		},
		isPersonalizationSurveyEnabled(state: ISettingsState) {
			return state.settings.telemetry.enabled && state.settings.personalizationSurveyEnabled;
=======
		telemetry: (state): ITelemetrySettings => {
			return state.settings.telemetry;
		},
		logLevel: (state): ILogLevel => {
			return state.settings.logLevel;
		},
		isTelemetryEnabled: (state) => {
			return state.settings.telemetry && state.settings.telemetry.enabled;
>>>>>>> 3b173b52
		},
	},
	mutations: {
		setSettings(state: ISettingsState, settings: IN8nUISettings) {
			state.settings = settings;
			state.userManagement.enabled = settings.userManagement.enabled;
			state.userManagement.showSetupOnFirstLoad = !!settings.userManagement.showSetupOnFirstLoad;
			state.userManagement.smtpSetup = settings.userManagement.smtpSetup;
		},
		stopShowingSetupPage(state: ISettingsState) {
			Vue.set(state.userManagement, 'showSetupOnFirstLoad', false);
		},
		setPromptsData(state: ISettingsState, promptsData: IN8nPrompts) {
			Vue.set(state, 'promptsData', promptsData);
		},
	},
	actions: {
		async fetchSettings(context: ActionContext<ISettingsState, IRootState>) {
			const settings = await getSettings(context.rootGetters.getRestApiContext);
			context.commit('setSettings', settings);

			// todo refactor to this store
			context.commit('setUrlBaseWebhook', settings.urlBaseWebhook, {root: true});
			context.commit('setEndpointWebhook', settings.endpointWebhook, {root: true});
			context.commit('setEndpointWebhookTest', settings.endpointWebhookTest, {root: true});
			context.commit('setSaveDataErrorExecution', settings.saveDataErrorExecution, {root: true});
			context.commit('setSaveDataSuccessExecution', settings.saveDataSuccessExecution, {root: true});
			context.commit('setSaveManualExecutions', settings.saveManualExecutions, {root: true});
			context.commit('setTimezone', settings.timezone, {root: true});
			context.commit('setExecutionTimeout', settings.executionTimeout, {root: true});
			context.commit('setMaxExecutionTimeout', settings.maxExecutionTimeout, {root: true});
			context.commit('setVersionCli', settings.versionCli, {root: true});
			context.commit('setInstanceId', settings.instanceId, {root: true});
			context.commit('setOauthCallbackUrls', settings.oauthCallbackUrls, {root: true});
			context.commit('setN8nMetadata', settings.n8nMetadata || {}, {root: true});
			context.commit('setDefaultLocale', settings.defaultLocale, {root: true});
			context.commit('versions/setVersionNotificationSettings', settings.versionNotifications, {root: true});
<<<<<<< HEAD
			context.commit('setTelemetry', settings.telemetry, {root: true});
=======

			const showPersonalizationsModal = settings.personalizationSurvey && settings.personalizationSurvey.shouldShow && !settings.personalizationSurvey.answers;

			if (showPersonalizationsModal) {
				context.commit('ui/openModal', PERSONALIZATION_MODAL_KEY, {root: true});
			}
			return settings;
		},
		async submitPersonalizationSurvey(context: ActionContext<ISettingsState, IRootState>, results: IPersonalizationSurveyAnswers) {
			await submitPersonalizationSurvey(context.rootGetters.getRestApiContext, results);

			context.commit('setPersonalizationAnswers', results);
>>>>>>> 3b173b52
		},
		async fetchPromptsData(context: ActionContext<ISettingsState, IRootState>) {
			if (!context.getters.isTelemetryEnabled) {
				return;
			}

			try {
				const instanceId = context.state.settings.instanceId;
				const userId = context.rootGetters['users/currentUserId'];
				const promptsData: IN8nPrompts = await getPromptsData(instanceId, userId);

				if (promptsData && promptsData.showContactPrompt) {
					context.commit('ui/openModal', CONTACT_PROMPT_MODAL_KEY, {root: true});
				} else if (promptsData && promptsData.showValueSurvey) {
					context.commit('ui/openModal', VALUE_SURVEY_MODAL_KEY, {root: true});
				}

				context.commit('setPromptsData', promptsData);
			} catch (e) {
				return e;
			}

		},
		async submitContactInfo(context: ActionContext<ISettingsState, IRootState>, email: string) {
			try {
				const instanceId = context.state.settings.instanceId;
				const userId = context.rootGetters['users/currentUserId'];
				return await submitContactInfo(instanceId, userId, email);
			} catch (e) {
				return e;
			}
		},
		async submitValueSurvey(context: ActionContext<ISettingsState, IRootState>, params: IN8nValueSurveyData) {
			try {
				const instanceId = context.state.settings.instanceId;
				const userId = context.rootGetters['users/currentUserId'];
				return await submitValueSurvey(instanceId, userId, params);
			} catch (e) {
				return e;
			}
		},
	},
};

export default module;<|MERGE_RESOLUTION|>--- conflicted
+++ resolved
@@ -10,13 +10,8 @@
 import { getSettings } from '../api/settings-mock';
 import { getPromptsData, submitValueSurvey, submitContactInfo } from '../api/settings';
 import Vue from 'vue';
-<<<<<<< HEAD
 import { CONTACT_PROMPT_MODAL_KEY, VALUE_SURVEY_MODAL_KEY } from '@/constants';
-=======
-import { getPersonalizedNodeTypes } from './helper';
-import { CONTACT_PROMPT_MODAL_KEY, PERSONALIZATION_MODAL_KEY, VALUE_SURVEY_MODAL_KEY } from '@/constants';
 import { ITelemetrySettings } from 'n8n-workflow';
->>>>>>> 3b173b52
 
 const module: Module<ISettingsState, IRootState> = {
 	namespaced: true,
@@ -42,13 +37,12 @@
 		getPromptsData(state: ISettingsState) {
 			return state.promptsData;
 		},
-<<<<<<< HEAD
 		isSmtpSetup(state: ISettingsState) {
 			return state.userManagement.smtpSetup;
 		},
 		isPersonalizationSurveyEnabled(state: ISettingsState) {
 			return state.settings.telemetry.enabled && state.settings.personalizationSurveyEnabled;
-=======
+		},
 		telemetry: (state): ITelemetrySettings => {
 			return state.settings.telemetry;
 		},
@@ -57,7 +51,6 @@
 		},
 		isTelemetryEnabled: (state) => {
 			return state.settings.telemetry && state.settings.telemetry.enabled;
->>>>>>> 3b173b52
 		},
 	},
 	mutations: {
@@ -95,22 +88,6 @@
 			context.commit('setN8nMetadata', settings.n8nMetadata || {}, {root: true});
 			context.commit('setDefaultLocale', settings.defaultLocale, {root: true});
 			context.commit('versions/setVersionNotificationSettings', settings.versionNotifications, {root: true});
-<<<<<<< HEAD
-			context.commit('setTelemetry', settings.telemetry, {root: true});
-=======
-
-			const showPersonalizationsModal = settings.personalizationSurvey && settings.personalizationSurvey.shouldShow && !settings.personalizationSurvey.answers;
-
-			if (showPersonalizationsModal) {
-				context.commit('ui/openModal', PERSONALIZATION_MODAL_KEY, {root: true});
-			}
-			return settings;
-		},
-		async submitPersonalizationSurvey(context: ActionContext<ISettingsState, IRootState>, results: IPersonalizationSurveyAnswers) {
-			await submitPersonalizationSurvey(context.rootGetters.getRestApiContext, results);
-
-			context.commit('setPersonalizationAnswers', results);
->>>>>>> 3b173b52
 		},
 		async fetchPromptsData(context: ActionContext<ISettingsState, IRootState>) {
 			if (!context.getters.isTelemetryEnabled) {
