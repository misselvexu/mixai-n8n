<script setup lang="ts">
import type { ViewUpdate } from '@codemirror/view';
import type { CodeExecutionMode, CodeNodeEditorLanguage } from 'n8n-workflow';
import { format } from 'prettier';
import jsParser from 'prettier/plugins/babel';
import * as estree from 'prettier/plugins/estree';
<<<<<<< HEAD
import { computed, onBeforeUnmount, onMounted, ref, watch } from 'vue';

import { CODE_NODE_TYPE } from '@/constants';
import { codeNodeEditorEventBus } from '@/event-bus';
import { usePostHog } from '@/stores/posthog.store';
=======
import { type Ref, computed, nextTick, onBeforeUnmount, onMounted, ref, toRaw, watch } from 'vue';

import { CODE_NODE_TYPE } from '@/constants';
import { codeNodeEditorEventBus } from '@/event-bus';
>>>>>>> 3f30a08c
import { useRootStore } from '@/stores/root.store';

import { useCodeEditor } from '@/composables/useCodeEditor';
import { useI18n } from '@/composables/useI18n';
import { useMessage } from '@/composables/useMessage';
import { useTelemetry } from '@/composables/useTelemetry';
import AskAI from './AskAI/AskAI.vue';
import { CODE_PLACEHOLDERS } from './constants';
import { useLinter } from './linter';
<<<<<<< HEAD
=======
import { codeNodeEditorTheme } from './theme';
import { useI18n } from '@/composables/useI18n';
import { useTelemetry } from '@/composables/useTelemetry';
import { dropInCodeEditor, mappingDropCursor } from '@/plugins/codemirror/dragAndDrop';
import { useSettingsStore } from '@/stores/settings.store';
>>>>>>> 3f30a08c

type Props = {
	mode: CodeExecutionMode;
	modelValue: string;
	aiButtonEnabled?: boolean;
	fillParent?: boolean;
	language?: CodeNodeEditorLanguage;
	isReadOnly?: boolean;
	rows?: number;
};

const props = withDefaults(defineProps<Props>(), {
	aiButtonEnabled: false,
	fillParent: false,
	language: 'javaScript',
	isReadOnly: false,
	rows: 4,
});
const emit = defineEmits<{
	'update:modelValue': [value: string];
}>();

const message = useMessage();
<<<<<<< HEAD
=======
const editor = ref(null) as Ref<EditorView | null>;
const languageCompartment = ref(new Compartment());
const dragAndDropCompartment = ref(new Compartment());
const linterCompartment = ref(new Compartment());
const isEditorHovered = ref(false);
const isEditorFocused = ref(false);
>>>>>>> 3f30a08c
const tabs = ref(['code', 'ask-ai']);
const activeTab = ref('code');
const isLoadingAIResponse = ref(false);
const codeNodeEditorRef = ref<HTMLDivElement>();
const codeNodeEditorContainerRef = ref<HTMLDivElement>();
const hasManualChanges = ref(false);

const rootStore = useRootStore();
const i18n = useI18n();
const telemetry = useTelemetry();
const settingsStore = useSettingsStore();

const linter = useLinter(
	() => props.mode,
	() => props.language,
);
const extensions = computed(() => [linter.value]);
const placeholder = computed(() => CODE_PLACEHOLDERS[props.language]?.[props.mode] ?? '');

const { highlightLine, readEditorValue } = useCodeEditor({
	editorRef: codeNodeEditorRef,
	language: () => props.language,
	editorValue: () => props.modelValue,
	placeholder,
	extensions,
	isReadOnly: () => props.isReadOnly,
	theme: {
		maxHeight: props.fillParent ? '100%' : '40vh',
		minHeight: '20vh',
		rows: props.rows,
	},
	onChange: onEditorUpdate,
});

onMounted(() => {
	if (!props.isReadOnly) codeNodeEditorEventBus.on('highlightLine', highlightLine);
	codeNodeEditorEventBus.on('codeDiffApplied', diffApplied);
<<<<<<< HEAD
=======

	const { isReadOnly, language } = props;
	const extensions: Extension[] = [
		...readOnlyEditorExtensions,
		EditorState.readOnly.of(isReadOnly),
		EditorView.editable.of(!isReadOnly),
		codeNodeEditorTheme({
			isReadOnly,
			maxHeight: props.fillParent ? '100%' : '40vh',
			minHeight: '20vh',
			rows: props.rows,
		}),
	];

	if (!isReadOnly) {
		const linter = createLinter(language);
		if (linter) {
			extensions.push(linterCompartment.value.of(linter));
		}

		extensions.push(
			...writableEditorExtensions,
			dragAndDropCompartment.value.of(dragAndDropExtension.value),
			EditorView.domEventHandlers({
				focus: () => {
					isEditorFocused.value = true;
				},
				blur: () => {
					isEditorFocused.value = false;
				},
			}),

			EditorView.updateListener.of((viewUpdate) => {
				if (!viewUpdate.docChanged) return;

				trackCompletion(viewUpdate);

				const value = editor.value?.state.doc.toString();
				if (value) {
					emit('update:modelValue', value);
				}
				hasChanges.value = true;
			}),
		);
	}

	const [languageSupport, ...otherExtensions] = languageExtensions.value;
	extensions.push(languageCompartment.value.of(languageSupport), ...otherExtensions);

	const state = EditorState.create({
		doc: props.modelValue ?? placeholder.value,
		extensions,
	});

	editor.value = new EditorView({
		parent: codeNodeEditorRef.value,
		state,
	});

	// empty on first load, default param value
	if (!props.modelValue) {
		refreshPlaceholder();
		emit('update:modelValue', placeholder.value);
	}
>>>>>>> 3f30a08c
});

onBeforeUnmount(() => {
	codeNodeEditorEventBus.off('codeDiffApplied', diffApplied);
	if (!props.isReadOnly) codeNodeEditorEventBus.off('highlightLine', highlightLine);
});

const askAiEnabled = computed(() => {
	return settingsStore.isAskAiEnabled && props.language === 'javaScript';
});

<<<<<<< HEAD
watch([() => props.language, () => props.mode], (_, [prevLanguage, prevMode]) => {
	if (readEditorValue().trim() === CODE_PLACEHOLDERS[prevLanguage]?.[prevMode]) {
		emit('update:modelValue', placeholder.value);
	}
});

=======
const placeholder = computed(() => {
	return CODE_PLACEHOLDERS[props.language]?.[props.mode] ?? '';
});

const dragAndDropEnabled = computed(() => {
	return !props.isReadOnly && props.mode === 'runOnceForEachItem';
});

const dragAndDropExtension = computed(() => (dragAndDropEnabled.value ? mappingDropCursor() : []));

// eslint-disable-next-line vue/return-in-computed-property
const languageExtensions = computed<[LanguageSupport, ...Extension[]]>(() => {
	switch (props.language) {
		case 'javaScript':
			return [javascript(), autocompletionExtension('javaScript')];
		case 'python':
			return [python(), autocompletionExtension('python')];
	}
});

watch(
	() => props.modelValue,
	(newValue) => {
		if (!editor.value) {
			return;
		}
		const current = editor.value.state.doc.toString();
		if (current === newValue) {
			return;
		}
		editor.value.dispatch({
			changes: { from: 0, to: getCurrentEditorContent().length, insert: newValue },
		});
	},
);

watch(
	() => props.mode,
	(_newMode, previousMode: CodeExecutionMode) => {
		reloadLinter();

		if (getCurrentEditorContent().trim() === CODE_PLACEHOLDERS[props.language]?.[previousMode]) {
			refreshPlaceholder();
		}
	},
);

watch(dragAndDropExtension, (extension) => {
	editor.value?.dispatch({
		effects: dragAndDropCompartment.value.reconfigure(extension),
	});
});

watch(
	() => props.language,
	(_newLanguage, previousLanguage: CodeNodeEditorLanguage) => {
		if (getCurrentEditorContent().trim() === CODE_PLACEHOLDERS[previousLanguage]?.[props.mode]) {
			refreshPlaceholder();
		}

		const [languageSupport] = languageExtensions.value;
		editor.value?.dispatch({
			effects: languageCompartment.value.reconfigure(languageSupport),
		});
		reloadLinter();
	},
);
watch(
	askAiEnabled,
	async (isEnabled) => {
		if (isEnabled && !props.modelValue) {
			emit('update:modelValue', placeholder.value);
		}
		await nextTick();
		hasChanges.value = props.modelValue !== placeholder.value;
	},
	{ immediate: true },
);

function getCurrentEditorContent() {
	return editor.value?.state.doc.toString() ?? '';
}

>>>>>>> 3f30a08c
async function onBeforeTabLeave(_activeName: string, oldActiveName: string) {
	// Confirm dialog if leaving ask-ai tab during loading
	if (oldActiveName === 'ask-ai' && isLoadingAIResponse.value) {
		const confirmModal = await message.alert(i18n.baseText('codeNodeEditor.askAi.sureLeaveTab'), {
			title: i18n.baseText('codeNodeEditor.askAi.areYouSure'),
			confirmButtonText: i18n.baseText('codeNodeEditor.askAi.switchTab'),
			showClose: true,
			showCancelButton: true,
		});

		return confirmModal === 'confirm';
	}

	return true;
}

async function onAiReplaceCode(code: string) {
	const formattedCode = await format(code, {
		parser: 'babel',
		plugins: [jsParser, estree],
	});

	emit('update:modelValue', formattedCode);

	activeTab.value = 'code';
	hasManualChanges.value = false;
}

function onEditorUpdate(viewUpdate: ViewUpdate) {
	trackCompletion(viewUpdate);
	hasManualChanges.value = true;
	emit('update:modelValue', readEditorValue());
}

function diffApplied() {
	codeNodeEditorContainerRef.value?.classList.add('flash-editor');
	codeNodeEditorContainerRef.value?.addEventListener('animationend', () => {
		codeNodeEditorContainerRef.value?.classList.remove('flash-editor');
	});
}

function trackCompletion(viewUpdate: ViewUpdate) {
	const completionTx = viewUpdate.transactions.find((tx) => tx.isUserEvent('input.complete'));

	if (!completionTx) return;

	try {
		// @ts-expect-error - undocumented fields
		const { fromA, toB } = viewUpdate?.changedRanges[0];
		const full = viewUpdate.state.doc.slice(fromA, toB).toString();
		const lastDotIndex = full.lastIndexOf('.');

		let context = null;
		let insertedText = null;

		if (lastDotIndex === -1) {
			context = '';
			insertedText = full;
		} else {
			context = full.slice(0, lastDotIndex);
			insertedText = full.slice(lastDotIndex + 1);
		}

		// TODO: Still has to get updated for Python and JSON
		telemetry.track('User autocompleted code', {
			instance_id: rootStore.instanceId,
			node_type: CODE_NODE_TYPE,
			field_name: props.mode === 'runOnceForAllItems' ? 'jsCodeAllItems' : 'jsCodeEachItem',
			field_type: 'code',
			context,
			inserted_text: insertedText,
		});
	} catch {}
}

function onAiLoadStart() {
	isLoadingAIResponse.value = true;
}

function onAiLoadEnd() {
	isLoadingAIResponse.value = false;
}

async function onDrop(value: string, event: MouseEvent) {
	if (!editor.value) return;

	await dropInCodeEditor(toRaw(editor.value), event, value);
}
</script>

<template>
	<div
		ref="codeNodeEditorContainerRef"
		:class="['code-node-editor', $style['code-node-editor-container']]"
	>
		<el-tabs
			v-if="askAiEnabled"
			ref="tabs"
			v-model="activeTab"
			type="card"
			:before-leave="onBeforeTabLeave"
			:class="$style.tabs"
		>
			<el-tab-pane
				:label="$locale.baseText('codeNodeEditor.tabs.code')"
				name="code"
				data-test-id="code-node-tab-code"
				:class="$style.fillHeight"
			>
				<DraggableTarget type="mapping" :disabled="!dragAndDropEnabled" @drop="onDrop">
					<template #default="{ activeDrop, droppable }">
						<div
							ref="codeNodeEditorRef"
							:class="[
								'ph-no-capture',
								'code-editor-tabs',
								$style.editorInput,
								$style.fillHeight,
								{ [$style.activeDrop]: activeDrop, [$style.droppable]: droppable },
							]"
						/>
					</template>
				</DraggableTarget>
				<slot name="suffix" />
			</el-tab-pane>
			<el-tab-pane
				:label="$locale.baseText('codeNodeEditor.tabs.askAi')"
				name="ask-ai"
				data-test-id="code-node-tab-ai"
			>
				<!-- Key the AskAI tab to make sure it re-mounts when changing tabs -->
				<AskAI
					:key="activeTab"
					:has-changes="hasManualChanges"
					@replace-code="onAiReplaceCode"
					@started-loading="onAiLoadStart"
					@finished-loading="onAiLoadEnd"
				/>
			</el-tab-pane>
		</el-tabs>
		<!-- If AskAi not enabled, there's no point in rendering tabs -->
		<div v-else :class="$style.fillHeight">
			<DraggableTarget type="mapping" :disabled="!dragAndDropEnabled" @drop="onDrop">
				<template #default="{ activeDrop, droppable }">
					<div
						ref="codeNodeEditorRef"
						:class="[
							'ph-no-capture',
							$style.fillHeight,
							$style.editorInput,
							{ [$style.activeDrop]: activeDrop, [$style.droppable]: droppable },
						]"
					/>
				</template>
			</DraggableTarget>
			<slot name="suffix" />
		</div>
	</div>
</template>

<style scoped lang="scss">
:deep(.el-tabs) {
	.cm-editor {
		border: 0;
	}
}

@keyframes backgroundAnimation {
	0% {
		background-color: none;
	}
	30% {
		background-color: rgba(41, 163, 102, 0.1);
	}
	100% {
		background-color: none;
	}
}

.flash-editor {
	:deep(.cm-editor),
	:deep(.cm-gutter) {
		animation: backgroundAnimation 1.5s ease-in-out;
	}
}
</style>

<style lang="scss" module>
.tabs {
	height: 100%;
	display: flex;
	flex-direction: column;
}

.code-node-editor-container {
	position: relative;
}

.fillHeight {
	height: 100%;
}

.editorInput.droppable {
	:global(.cm-editor) {
		border-color: var(--color-ndv-droppable-parameter);
		border-style: dashed;
		border-width: 1.5px;
	}
}

.editorInput.activeDrop {
	:global(.cm-editor) {
		border-color: var(--color-success);
		border-style: solid;
		cursor: grabbing;
		border-width: 1px;
	}
}
</style><|MERGE_RESOLUTION|>--- conflicted
+++ resolved
@@ -4,18 +4,11 @@
 import { format } from 'prettier';
 import jsParser from 'prettier/plugins/babel';
 import * as estree from 'prettier/plugins/estree';
-<<<<<<< HEAD
 import { computed, onBeforeUnmount, onMounted, ref, watch } from 'vue';
 
 import { CODE_NODE_TYPE } from '@/constants';
 import { codeNodeEditorEventBus } from '@/event-bus';
 import { usePostHog } from '@/stores/posthog.store';
-=======
-import { type Ref, computed, nextTick, onBeforeUnmount, onMounted, ref, toRaw, watch } from 'vue';
-
-import { CODE_NODE_TYPE } from '@/constants';
-import { codeNodeEditorEventBus } from '@/event-bus';
->>>>>>> 3f30a08c
 import { useRootStore } from '@/stores/root.store';
 
 import { useCodeEditor } from '@/composables/useCodeEditor';
@@ -25,14 +18,6 @@
 import AskAI from './AskAI/AskAI.vue';
 import { CODE_PLACEHOLDERS } from './constants';
 import { useLinter } from './linter';
-<<<<<<< HEAD
-=======
-import { codeNodeEditorTheme } from './theme';
-import { useI18n } from '@/composables/useI18n';
-import { useTelemetry } from '@/composables/useTelemetry';
-import { dropInCodeEditor, mappingDropCursor } from '@/plugins/codemirror/dragAndDrop';
-import { useSettingsStore } from '@/stores/settings.store';
->>>>>>> 3f30a08c
 
 type Props = {
 	mode: CodeExecutionMode;
@@ -56,15 +41,6 @@
 }>();
 
 const message = useMessage();
-<<<<<<< HEAD
-=======
-const editor = ref(null) as Ref<EditorView | null>;
-const languageCompartment = ref(new Compartment());
-const dragAndDropCompartment = ref(new Compartment());
-const linterCompartment = ref(new Compartment());
-const isEditorHovered = ref(false);
-const isEditorFocused = ref(false);
->>>>>>> 3f30a08c
 const tabs = ref(['code', 'ask-ai']);
 const activeTab = ref('code');
 const isLoadingAIResponse = ref(false);
@@ -102,73 +78,6 @@
 onMounted(() => {
 	if (!props.isReadOnly) codeNodeEditorEventBus.on('highlightLine', highlightLine);
 	codeNodeEditorEventBus.on('codeDiffApplied', diffApplied);
-<<<<<<< HEAD
-=======
-
-	const { isReadOnly, language } = props;
-	const extensions: Extension[] = [
-		...readOnlyEditorExtensions,
-		EditorState.readOnly.of(isReadOnly),
-		EditorView.editable.of(!isReadOnly),
-		codeNodeEditorTheme({
-			isReadOnly,
-			maxHeight: props.fillParent ? '100%' : '40vh',
-			minHeight: '20vh',
-			rows: props.rows,
-		}),
-	];
-
-	if (!isReadOnly) {
-		const linter = createLinter(language);
-		if (linter) {
-			extensions.push(linterCompartment.value.of(linter));
-		}
-
-		extensions.push(
-			...writableEditorExtensions,
-			dragAndDropCompartment.value.of(dragAndDropExtension.value),
-			EditorView.domEventHandlers({
-				focus: () => {
-					isEditorFocused.value = true;
-				},
-				blur: () => {
-					isEditorFocused.value = false;
-				},
-			}),
-
-			EditorView.updateListener.of((viewUpdate) => {
-				if (!viewUpdate.docChanged) return;
-
-				trackCompletion(viewUpdate);
-
-				const value = editor.value?.state.doc.toString();
-				if (value) {
-					emit('update:modelValue', value);
-				}
-				hasChanges.value = true;
-			}),
-		);
-	}
-
-	const [languageSupport, ...otherExtensions] = languageExtensions.value;
-	extensions.push(languageCompartment.value.of(languageSupport), ...otherExtensions);
-
-	const state = EditorState.create({
-		doc: props.modelValue ?? placeholder.value,
-		extensions,
-	});
-
-	editor.value = new EditorView({
-		parent: codeNodeEditorRef.value,
-		state,
-	});
-
-	// empty on first load, default param value
-	if (!props.modelValue) {
-		refreshPlaceholder();
-		emit('update:modelValue', placeholder.value);
-	}
->>>>>>> 3f30a08c
 });
 
 onBeforeUnmount(() => {
@@ -180,98 +89,12 @@
 	return settingsStore.isAskAiEnabled && props.language === 'javaScript';
 });
 
-<<<<<<< HEAD
 watch([() => props.language, () => props.mode], (_, [prevLanguage, prevMode]) => {
 	if (readEditorValue().trim() === CODE_PLACEHOLDERS[prevLanguage]?.[prevMode]) {
 		emit('update:modelValue', placeholder.value);
 	}
 });
 
-=======
-const placeholder = computed(() => {
-	return CODE_PLACEHOLDERS[props.language]?.[props.mode] ?? '';
-});
-
-const dragAndDropEnabled = computed(() => {
-	return !props.isReadOnly && props.mode === 'runOnceForEachItem';
-});
-
-const dragAndDropExtension = computed(() => (dragAndDropEnabled.value ? mappingDropCursor() : []));
-
-// eslint-disable-next-line vue/return-in-computed-property
-const languageExtensions = computed<[LanguageSupport, ...Extension[]]>(() => {
-	switch (props.language) {
-		case 'javaScript':
-			return [javascript(), autocompletionExtension('javaScript')];
-		case 'python':
-			return [python(), autocompletionExtension('python')];
-	}
-});
-
-watch(
-	() => props.modelValue,
-	(newValue) => {
-		if (!editor.value) {
-			return;
-		}
-		const current = editor.value.state.doc.toString();
-		if (current === newValue) {
-			return;
-		}
-		editor.value.dispatch({
-			changes: { from: 0, to: getCurrentEditorContent().length, insert: newValue },
-		});
-	},
-);
-
-watch(
-	() => props.mode,
-	(_newMode, previousMode: CodeExecutionMode) => {
-		reloadLinter();
-
-		if (getCurrentEditorContent().trim() === CODE_PLACEHOLDERS[props.language]?.[previousMode]) {
-			refreshPlaceholder();
-		}
-	},
-);
-
-watch(dragAndDropExtension, (extension) => {
-	editor.value?.dispatch({
-		effects: dragAndDropCompartment.value.reconfigure(extension),
-	});
-});
-
-watch(
-	() => props.language,
-	(_newLanguage, previousLanguage: CodeNodeEditorLanguage) => {
-		if (getCurrentEditorContent().trim() === CODE_PLACEHOLDERS[previousLanguage]?.[props.mode]) {
-			refreshPlaceholder();
-		}
-
-		const [languageSupport] = languageExtensions.value;
-		editor.value?.dispatch({
-			effects: languageCompartment.value.reconfigure(languageSupport),
-		});
-		reloadLinter();
-	},
-);
-watch(
-	askAiEnabled,
-	async (isEnabled) => {
-		if (isEnabled && !props.modelValue) {
-			emit('update:modelValue', placeholder.value);
-		}
-		await nextTick();
-		hasChanges.value = props.modelValue !== placeholder.value;
-	},
-	{ immediate: true },
-);
-
-function getCurrentEditorContent() {
-	return editor.value?.state.doc.toString() ?? '';
-}
-
->>>>>>> 3f30a08c
 async function onBeforeTabLeave(_activeName: string, oldActiveName: string) {
 	// Confirm dialog if leaving ask-ai tab during loading
 	if (oldActiveName === 'ask-ai' && isLoadingAIResponse.value) {
