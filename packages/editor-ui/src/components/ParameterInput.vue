<script setup lang="ts">
import { computed, nextTick, onBeforeUnmount, onMounted, onUpdated, ref, watch } from 'vue';

import { get } from 'lodash-es';

import type {
	INodeUi,
	INodeUpdatePropertiesInformation,
	IUpdateInformation,
	InputSize,
} from '@/Interface';
import type {
	CodeExecutionMode,
	CodeNodeEditorLanguage,
	EditorType,
	IDataObject,
	ILoadOptions,
	INodeParameterResourceLocator,
	INodeParameters,
	INodeProperties,
	INodePropertyOptions,
	IParameterLabel,
	NodeParameterValueType,
} from 'n8n-workflow';
import { CREDENTIAL_EMPTY_VALUE, NodeHelpers } from 'n8n-workflow';

import CodeNodeEditor from '@/components/CodeNodeEditor/CodeNodeEditor.vue';
import CredentialsSelect from '@/components/CredentialsSelect.vue';
import ExpressionEditModal from '@/components/ExpressionEditModal.vue';
import ExpressionParameterInput from '@/components/ExpressionParameterInput.vue';
import HtmlEditor from '@/components/HtmlEditor/HtmlEditor.vue';
import JsEditor from '@/components/JsEditor/JsEditor.vue';
import JsonEditor from '@/components/JsonEditor/JsonEditor.vue';
import ParameterIssues from '@/components/ParameterIssues.vue';
import ResourceLocator from '@/components/ResourceLocator/ResourceLocator.vue';
import SqlEditor from '@/components/SqlEditor/SqlEditor.vue';
import TextEdit from '@/components/TextEdit.vue';

import { hasExpressionMapping, isValueExpression } from '@/utils/nodeTypesUtils';
import { isResourceLocatorValue } from '@/utils/typeGuards';

import {
	AI_TRANSFORM_NODE_TYPE,
	APP_MODALS_ELEMENT_ID,
	CORE_NODES_CATEGORY,
	CUSTOM_API_CALL_KEY,
	HTML_NODE_TYPE,
	NODES_USING_CODE_NODE_EDITOR,
} from '@/constants';

import { useDebounce } from '@/composables/useDebounce';
import { useExternalHooks } from '@/composables/useExternalHooks';
import { useI18n } from '@/composables/useI18n';
import { useNodeHelpers } from '@/composables/useNodeHelpers';
import { useTelemetry } from '@/composables/useTelemetry';
import { useWorkflowHelpers } from '@/composables/useWorkflowHelpers';
import { htmlEditorEventBus } from '@/event-bus';
import { useCredentialsStore } from '@/stores/credentials.store';
import { useNDVStore } from '@/stores/ndv.store';
import { useNodeTypesStore } from '@/stores/nodeTypes.store';
import { useSettingsStore } from '@/stores/settings.store';
import { useWorkflowsStore } from '@/stores/workflows.store';
import { isCredentialOnlyNodeType } from '@/utils/credentialOnlyNodes';
import { N8nInput, N8nSelect } from 'n8n-design-system';
import type { EventBus } from 'n8n-design-system/utils';
import { createEventBus } from 'n8n-design-system/utils';
import { useRouter } from 'vue-router';
import Close from 'virtual:icons/mdi/close';

type Picker = { $emit: (arg0: string, arg1: Date) => void };

type Props = {
	parameter: INodeProperties;
	path: string;
	modelValue: NodeParameterValueType;
	eventBus?: EventBus;
	label?: IParameterLabel;
	additionalExpressionData?: IDataObject;
	rows?: number;
	hint?: string;
	inputSize?: InputSize;
	eventSource?: string;
	expressionEvaluated: unknown;
	documentationUrl?: string;
	isAssignment?: boolean;
	isReadOnly?: boolean;
	hideLabel?: boolean;
	droppable?: boolean;
	activeDrop?: boolean;
	forceShowExpression?: boolean;
	hideIssues?: boolean;
	errorHighlight?: boolean;
	isForCredential?: boolean;
};

const props = withDefaults(defineProps<Props>(), {
	rows: 5,
	hint: undefined,
	inputSize: undefined,
	eventSource: undefined,
	documentationUrl: undefined,
	isReadOnly: false,
	isAssignment: false,
	eventBus: () => createEventBus(),
	additionalExpressionData: () => ({}),
	label: () => ({ size: 'small' }),
});

const emit = defineEmits<{
	focus: [];
	blur: [];
	drop: [expression: string];
	textInput: [update: IUpdateInformation];
	update: [update: IUpdateInformation];
}>();

const externalHooks = useExternalHooks();
const i18n = useI18n();
const nodeHelpers = useNodeHelpers();
const { callDebounced } = useDebounce();
const router = useRouter();
const workflowHelpers = useWorkflowHelpers({ router });
const telemetry = useTelemetry();

const credentialsStore = useCredentialsStore();
const ndvStore = useNDVStore();
const workflowsStore = useWorkflowsStore();
const settingsStore = useSettingsStore();
const nodeTypesStore = useNodeTypesStore();

// ESLint: false positive
// eslint-disable-next-line @typescript-eslint/no-redundant-type-constituents, @typescript-eslint/no-duplicate-type-constituents
const inputField = ref<InstanceType<typeof N8nInput | typeof N8nSelect> | HTMLElement>();
const wrapper = ref<HTMLDivElement>();

const nodeName = ref('');
const codeEditDialogVisible = ref(false);
const expressionEditDialogVisible = ref(false);
const remoteParameterOptions = ref<INodePropertyOptions[]>([]);
const remoteParameterOptionsLoading = ref(false);
const remoteParameterOptionsLoadingIssues = ref<string | null>(null);
const textEditDialogVisible = ref(false);
const editDialogClosing = ref(false);
const tempValue = ref('');
const activeCredentialType = ref('');
const dateTimePickerOptions = ref({
	shortcuts: [
		{
			text: 'Today', // TODO

			onClick(picker: Picker) {
				picker.$emit('pick', new Date());
			},
		},
		{
			text: 'Yesterday', // TODO

			onClick(picker: Picker) {
				const date = new Date();
				date.setTime(date.getTime() - 3600 * 1000 * 24);
				picker.$emit('pick', date);
			},
		},
		{
			text: 'A week ago', // TODO

			onClick(picker: Picker) {
				const date = new Date();
				date.setTime(date.getTime() - 3600 * 1000 * 24 * 7);
				picker.$emit('pick', date);
			},
		},
	],
});
const isFocused = ref(false);

const displayValue = computed(() => {
	if (remoteParameterOptionsLoadingIssues.value) {
		if (!nodeType.value || nodeType.value?.codex?.categories?.includes(CORE_NODES_CATEGORY)) {
			return i18n.baseText('parameterInput.loadOptionsError');
		}

		if (nodeType.value?.credentials && nodeType.value?.credentials?.length > 0) {
			const credentialsType = nodeType.value?.credentials[0];

			if (credentialsType.required && !node.value?.credentials) {
				return i18n.baseText('parameterInput.loadOptionsCredentialsRequired');
			}
		}

		return i18n.baseText('parameterInput.loadOptionsErrorService', {
			interpolate: { service: nodeType.value.displayName },
		});
	}

	if (remoteParameterOptionsLoading.value) {
		// If it is loading options from server display
		// to user that the data is loading. If not it would
		// display the user the key instead of the value it
		// represents
		return i18n.baseText('parameterInput.loadingOptions');
	}

	// if the value is marked as empty return empty string, to prevent displaying the asterisks
	if (props.modelValue === CREDENTIAL_EMPTY_VALUE) {
		return '';
	}

	let returnValue;
	if (!isModelValueExpression.value) {
		returnValue = isResourceLocatorParameter.value
			? isResourceLocatorValue(props.modelValue)
				? props.modelValue.value
				: ''
			: props.modelValue;
	} else {
		returnValue = props.expressionEvaluated;
	}

	if (props.parameter.type === 'credentialsSelect' && typeof props.modelValue === 'string') {
		const credType = credentialsStore.getCredentialTypeByName(props.modelValue);
		if (credType) {
			returnValue = credType.displayName;
		}
	}

	if (
		Array.isArray(returnValue) &&
		props.parameter.type === 'color' &&
		getArgument('showAlpha') === true &&
		(returnValue as unknown as string).charAt(0) === '#'
	) {
		// Convert the value to rgba that el-color-picker can display it correctly
		const bigint = parseInt((returnValue as unknown as string).slice(1), 16);
		const h = [];
		h.push((bigint >> 24) & 255);
		h.push((bigint >> 16) & 255);
		h.push((bigint >> 8) & 255);
		h.push(((255 - bigint) & 255) / 255);

		returnValue = 'rgba(' + h.join() + ')';
	}

	if (returnValue !== undefined && returnValue !== null && props.parameter.type === 'string') {
		const rows = editorRows.value;
		if (rows === undefined || rows === 1) {
			returnValue = (returnValue as string).toString().replace(/\n/, '|');
		}
	}

	return returnValue as string;
});

const expressionDisplayValue = computed(() => {
	if (props.forceShowExpression) {
		return '';
	}

	const value = isResourceLocatorValue(props.modelValue)
		? props.modelValue.value
		: props.modelValue;
	if (typeof value === 'string' && value.startsWith('=')) {
		return value.slice(1);
	}

	return `${displayValue.value ?? ''}`;
});

const isModelValueExpression = computed(() => isValueExpression(props.parameter, props.modelValue));

const dependentParametersValues = computed<string | null>(() => {
	const loadOptionsDependsOn = getArgument<string[] | undefined>('loadOptionsDependsOn');

	if (loadOptionsDependsOn === undefined) {
		return null;
	}

	// Get the resolved parameter values of the current node
	const currentNodeParameters = ndvStore.activeNode?.parameters;
	try {
		const resolvedNodeParameters = workflowHelpers.resolveParameter(currentNodeParameters);

		const returnValues: string[] = [];
		for (const parameterPath of loadOptionsDependsOn) {
			returnValues.push(get(resolvedNodeParameters, parameterPath) as string);
		}

		return returnValues.join('|');
	} catch (error) {
		return null;
	}
});

const node = computed(() => ndvStore.activeNode ?? undefined);
const nodeType = computed(
	() => node.value && nodeTypesStore.getNodeType(node.value.type, node.value.typeVersion),
);

const displayTitle = computed<string>(() => {
	const interpolation = { interpolate: { shortPath: shortPath.value } };

	if (getIssues.value.length && isModelValueExpression.value) {
		return i18n.baseText('parameterInput.parameterHasIssuesAndExpression', interpolation);
	} else if (getIssues.value.length && !isModelValueExpression.value) {
		return i18n.baseText('parameterInput.parameterHasIssues', interpolation);
	} else if (!getIssues.value.length && isModelValueExpression.value) {
		return i18n.baseText('parameterInput.parameterHasExpression', interpolation);
	}

	return i18n.baseText('parameterInput.parameter', interpolation);
});

const getStringInputType = computed(() => {
	if (getArgument('password') === true) {
		return 'password';
	}

	const rows = editorRows.value;
	if (rows !== undefined && rows > 1) {
		return 'textarea';
	}

	if (editorType.value === 'code') {
		return 'textarea';
	}

	return 'text';
});

const getIssues = computed<string[]>(() => {
	if (props.hideIssues || !node.value) {
		return [];
	}

	const newPath = shortPath.value.split('.');
	newPath.pop();

	const issues = NodeHelpers.getParameterIssues(
		props.parameter,
		node.value.parameters,
		newPath.join('.'),
		node.value,
	);

	if (props.parameter.type === 'credentialsSelect' && displayValue.value === '') {
		issues.parameters = issues.parameters ?? {};

		const issue = i18n.baseText('parameterInput.selectACredentialTypeFromTheDropdown');

		issues.parameters[props.parameter.name] = [issue];
	} else if (
		['options', 'multiOptions'].includes(props.parameter.type) &&
		!remoteParameterOptionsLoading.value &&
		remoteParameterOptionsLoadingIssues.value === null &&
		parameterOptions.value
	) {
		// Check if the value resolves to a valid option
		// Currently it only displays an error in the node itself in
		// case the value is not valid. The workflow can still be executed
		// and the error is not displayed on the node in the workflow
		const validOptions = parameterOptions.value.map((options) => options.value);

		let checkValues: string[] = [];

		if (!skipCheck(displayValue.value)) {
			if (Array.isArray(displayValue.value)) {
				checkValues = checkValues.concat(displayValue.value);
			} else {
				checkValues.push(displayValue.value as string);
			}
		}

		for (const checkValue of checkValues) {
			if (checkValue === null || !validOptions.includes(checkValue)) {
				if (issues.parameters === undefined) {
					issues.parameters = {};
				}

				const issue = i18n.baseText('parameterInput.theValueIsNotSupported', {
					interpolate: { checkValue },
				});

				issues.parameters[props.parameter.name] = [issue];
			}
		}
	} else if (remoteParameterOptionsLoadingIssues.value !== null && !isModelValueExpression.value) {
		if (issues.parameters === undefined) {
			issues.parameters = {};
		}
		issues.parameters[props.parameter.name] = [
			`There was a problem loading the parameter options from server: "${remoteParameterOptionsLoadingIssues.value}"`,
		];
	}

	if (issues?.parameters?.[props.parameter.name] !== undefined) {
		return issues.parameters[props.parameter.name];
	}

	return [];
});

const editorType = computed<EditorType | 'json' | 'code'>(() => {
	return getArgument<EditorType>('editor');
});
const editorIsReadOnly = computed<boolean>(() => {
	return getArgument<boolean>('editorIsReadOnly') ?? false;
});

const editorLanguage = computed<CodeNodeEditorLanguage>(() => {
	if (editorType.value === 'json' || props.parameter.type === 'json')
		return 'json' as CodeNodeEditorLanguage;
	return getArgument<CodeNodeEditorLanguage>('editorLanguage') ?? 'javaScript';
});

const parameterOptions = computed<INodePropertyOptions[] | undefined>(() => {
	if (!hasRemoteMethod.value) {
		// Options are already given
		return props.parameter.options as INodePropertyOptions[];
	}

	// Options get loaded from server
	return remoteParameterOptions.value;
});

const parameterInputClasses = computed(() => {
	const classes: { [c: string]: boolean } = {
		droppable: props.droppable,
		activeDrop: props.activeDrop,
	};

	const rows = editorRows.value;
	const isTextarea = props.parameter.type === 'string' && rows !== undefined;
	const isSwitch = props.parameter.type === 'boolean' && !isModelValueExpression.value;

	if (!isTextarea && !isSwitch) {
		classes['parameter-value-container'] = true;
	}

	if (
		!props.droppable &&
		!props.activeDrop &&
		(getIssues.value.length > 0 || props.errorHighlight) &&
		!isModelValueExpression.value
	) {
		classes['has-issues'] = true;
	}

	return classes;
});

const parameterInputWrapperStyle = computed(() => {
	let deductWidth = 0;
	const styles = {
		width: '100%',
	};
	if (props.parameter.type === 'credentialsSelect' || isResourceLocatorParameter.value) {
		return styles;
	}
	if (getIssues.value.length) {
		deductWidth += 20;
	}

	if (deductWidth !== 0) {
		styles.width = `calc(100% - ${deductWidth}px)`;
	}

	return styles;
});

const hasRemoteMethod = computed<boolean>(() => {
	return !!getArgument('loadOptionsMethod') || !!getArgument('loadOptions');
});

const shortPath = computed<string>(() => {
	const short = props.path.split('.');
	short.shift();
	return short.join('.');
});

const isResourceLocatorParameter = computed<boolean>(() => {
	return props.parameter.type === 'resourceLocator' || props.parameter.type === 'workflowSelector';
});

const isSecretParameter = computed<boolean>(() => {
	return getArgument('password') === true;
});

const remoteParameterOptionsKeys = computed<string[]>(() => {
	return (remoteParameterOptions.value || []).map((o) => o.name);
});

const shouldRedactValue = computed<boolean>(() => {
	return getStringInputType.value === 'password' || props.isForCredential;
});

const modelValueString = computed<string>(() => {
	return props.modelValue as string;
});

const modelValueResourceLocator = computed<INodeParameterResourceLocator>(() => {
	return props.modelValue as INodeParameterResourceLocator;
});

const modelValueExpressionEdit = computed<string>(() => {
	return isResourceLocatorParameter.value && typeof props.modelValue !== 'string'
		? props.modelValue
			? ((props.modelValue as INodeParameterResourceLocator).value as string)
			: ''
		: (props.modelValue as string);
});

const editorRows = computed(() => getArgument<number>('rows'));

const codeEditorMode = computed<CodeExecutionMode>(() => {
	return node.value?.parameters.mode as CodeExecutionMode;
});

const isCodeNode = computed(
	() => !!node.value && NODES_USING_CODE_NODE_EDITOR.includes(node.value.type),
);

const isHtmlNode = computed(() => !!node.value && node.value.type === HTML_NODE_TYPE);

const isInputTypeString = computed(() => props.parameter.type === 'string');
const isInputTypeNumber = computed(() => props.parameter.type === 'number');

const isInputDataEmpty = computed(() => ndvStore.isNDVDataEmpty('input'));
const isDropDisabled = computed(
	() =>
		props.parameter.noDataExpression ||
		props.isReadOnly ||
		isResourceLocatorParameter.value ||
		isModelValueExpression.value,
);
const showDragnDropTip = computed(
	() =>
		isFocused.value &&
		(isInputTypeString.value || isInputTypeNumber.value) &&
		!isModelValueExpression.value &&
		!isDropDisabled.value &&
		(!ndvStore.hasInputData || !isInputDataEmpty.value) &&
		!ndvStore.isMappingOnboarded &&
		ndvStore.isInputParentOfActiveNode &&
		!props.isForCredential,
);

const shouldCaptureForPosthog = computed(() => {
	if (node.value?.type) {
		return [AI_TRANSFORM_NODE_TYPE].includes(node.value?.type);
	}
	return false;
});

function isRemoteParameterOption(option: INodePropertyOptions) {
	return remoteParameterOptionsKeys.value.includes(option.name);
}

function credentialSelected(updateInformation: INodeUpdatePropertiesInformation) {
	// Update the values on the node
	workflowsStore.updateNodeProperties(updateInformation);

	const updateNode = workflowsStore.getNodeByName(updateInformation.name);

	if (updateNode) {
		// Update the issues
		nodeHelpers.updateNodeCredentialIssues(updateNode);
	}

	void externalHooks.run('nodeSettings.credentialSelected', { updateInformation });
}

/**
 * Check whether a param value must be skipped when collecting node param issues for validation.
 */
function skipCheck(value: string | number | boolean | null) {
	return typeof value === 'string' && value.includes(CUSTOM_API_CALL_KEY);
}

function getPlaceholder(): string {
	return props.isForCredential
		? i18n.credText().placeholder(props.parameter)
		: i18n.nodeText().placeholder(props.parameter, props.path);
}

function getOptionsOptionDisplayName(option: INodePropertyOptions): string {
	return props.isForCredential
		? i18n.credText().optionsOptionDisplayName(props.parameter, option)
		: i18n.nodeText().optionsOptionDisplayName(props.parameter, option, props.path);
}

function getOptionsOptionDescription(option: INodePropertyOptions): string {
	return props.isForCredential
		? i18n.credText().optionsOptionDescription(props.parameter, option)
		: i18n.nodeText().optionsOptionDescription(props.parameter, option, props.path);
}

async function loadRemoteParameterOptions() {
	if (
		!node.value ||
		!hasRemoteMethod.value ||
		remoteParameterOptionsLoading.value ||
		!props.parameter
	) {
		return;
	}
	remoteParameterOptionsLoadingIssues.value = null;
	remoteParameterOptionsLoading.value = true;
	remoteParameterOptions.value.length = 0;

	// Get the resolved parameter values of the current node

	try {
		const currentNodeParameters = (ndvStore.activeNode as INodeUi).parameters;
		const resolvedNodeParameters = workflowHelpers.resolveRequiredParameters(
			props.parameter,
			currentNodeParameters,
		) as INodeParameters;
		const loadOptionsMethod = getArgument<string | undefined>('loadOptionsMethod');
		const loadOptions = getArgument<ILoadOptions | undefined>('loadOptions');

		const options = await nodeTypesStore.getNodeParameterOptions({
			nodeTypeAndVersion: {
				name: node.value.type,
				version: node.value.typeVersion,
			},
			path: props.path,
			methodName: loadOptionsMethod,
			loadOptions,
			currentNodeParameters: resolvedNodeParameters,
			credentials: node.value.credentials,
		});

		remoteParameterOptions.value = remoteParameterOptions.value.concat(options);
	} catch (error) {
		remoteParameterOptionsLoadingIssues.value = error.message;
	}

	remoteParameterOptionsLoading.value = false;
}

function closeCodeEditDialog() {
	codeEditDialogVisible.value = false;

	editDialogClosing.value = true;

	void nextTick().then(() => {
		editDialogClosing.value = false;
	});
}

function closeExpressionEditDialog() {
	expressionEditDialogVisible.value = false;
}

function trackExpressionEditOpen() {
	if (!node.value) {
		return;
	}

	if (node.value.type.startsWith('n8n-nodes-base') || isCredentialOnlyNodeType(node.value.type)) {
		telemetry.track('User opened Expression Editor', {
			node_type: node.value.type,
			parameter_name: props.parameter.displayName,
			parameter_field_type: props.parameter.type,
			new_expression: !isModelValueExpression.value,
			workflow_id: workflowsStore.workflowId,
			push_ref: ndvStore.pushRef,
			source: props.eventSource ?? 'ndv',
		});
	}
}

async function closeTextEditDialog() {
	textEditDialogVisible.value = false;

	editDialogClosing.value = true;
	void nextTick().then(() => {
		inputField.value?.blur?.();
		editDialogClosing.value = false;
	});
}

function displayEditDialog() {
	if (editDialogClosing.value) {
		return;
	}

	if (editorType.value || props.parameter.type === 'json') {
		codeEditDialogVisible.value = true;
	} else {
		textEditDialogVisible.value = true;
	}
}

function getArgument<T = string | number | boolean | undefined>(argumentName: string): T {
	return props.parameter.typeOptions?.[argumentName];
}

function expressionUpdated(value: string) {
	const val: NodeParameterValueType = isResourceLocatorParameter.value
		? { __rl: true, value, mode: modelValueResourceLocator.value.mode }
		: value;
	valueChanged(val);
}

function openExpressionEditorModal() {
	if (!isModelValueExpression.value) return;

	expressionEditDialogVisible.value = true;
	trackExpressionEditOpen();
}

function onBlur() {
	emit('blur');
	isFocused.value = false;
}

function onResourceLocatorDrop(data: string) {
	emit('drop', data);
}

async function setFocus() {
	if (['json'].includes(props.parameter.type) && getArgument('alwaysOpenEditWindow')) {
		displayEditDialog();
		return;
	}

	if (node.value) {
		// When an event like mouse-click removes the active node while
		// editing is active it does not know where to save the value to.
		// For that reason do we save the node-name here. We could probably
		// also just do that once on load but if Vue decides for some reason to
		// reuse the input it could have the wrong value so lets set it everytime
		// just to be sure
		nodeName.value = node.value.name;
	}

	await nextTick();

	const inputRef = inputField.value;
	if (inputRef) {
		if ('focusOnInput' in inputRef) {
			inputRef.focusOnInput();
		} else if (inputRef.focus) {
			inputRef.focus();
		}

		isFocused.value = true;
	}

	emit('focus');
}

function rgbaToHex(value: string): string | null {
	// Convert rgba to hex from: https://stackoverflow.com/questions/5623838/rgb-to-hex-and-hex-to-rgb
	const valueMatch = value.match(/^rgba\((\d+),\s*(\d+),\s*(\d+),\s*(\d+(\.\d+)?)\)$/);
	if (valueMatch === null) {
		// TODO: Display something if value is not valid
		return null;
	}
	const [r, g, b, a] = valueMatch.splice(1, 4).map((v) => Number(v));
	return (
		'#' +
		((1 << 24) + (r << 16) + (g << 8) + b).toString(16).slice(1) +
		((1 << 8) + Math.floor((1 - a) * 255)).toString(16).slice(1)
	);
}
function onTextInputChange(value: string) {
	const parameterData = {
		node: node.value ? node.value.name : nodeName.value,
		name: props.path,
		value,
	};

	emit('textInput', parameterData);
}
function valueChangedDebounced(value: NodeParameterValueType | {} | Date) {
	void callDebounced(valueChanged, { debounceTime: 100 }, value);
}
function onUpdateTextInput(value: string) {
	valueChanged(value);
	onTextInputChange(value);
}

function valueChanged(value: NodeParameterValueType | {} | Date) {
	if (remoteParameterOptionsLoading.value) {
		return;
	}
	// Only update the value if it has changed
	const oldValue = node.value?.parameters
		? nodeHelpers.getParameterValue(node.value?.parameters, props.parameter.name, '')
		: undefined;
	if (oldValue !== undefined && oldValue === value) {
		return;
	}

	if (props.parameter.name === 'nodeCredentialType') {
		activeCredentialType.value = value as string;
	}

	if (value instanceof Date) {
		value = value.toISOString();
	}

	if (
		props.parameter.type === 'color' &&
		getArgument('showAlpha') === true &&
		value !== null &&
		value !== undefined &&
		(value as string).toString().charAt(0) !== '#'
	) {
		const newValue = rgbaToHex(value as string);
		if (newValue !== null) {
			tempValue.value = newValue;
			value = newValue;
		}
	}

	const parameterData = {
		node: node.value ? node.value.name : nodeName.value,
		name: props.path,
		value,
	};

	emit('update', parameterData);

	if (props.parameter.name === 'operation' || props.parameter.name === 'mode') {
		telemetry.track('User set node operation or mode', {
			workflow_id: workflowsStore.workflowId,
			node_type: node.value?.type,
			resource: node.value && node.value.parameters.resource,
			is_custom: value === CUSTOM_API_CALL_KEY,
			push_ref: ndvStore.pushRef,
			parameter: props.parameter.name,
		});
	}
}

async function optionSelected(command: string) {
	const prevValue = props.modelValue;

	if (command === 'resetValue') {
		valueChanged(props.parameter.default);
	} else if (command === 'addExpression') {
		if (isResourceLocatorParameter.value) {
			if (isResourceLocatorValue(props.modelValue)) {
				valueChanged({
					__rl: true,
					value: `=${props.modelValue.value}`,
					mode: props.modelValue.mode,
				});
			} else {
				valueChanged({ __rl: true, value: `=${props.modelValue}`, mode: '' });
			}
		} else if (
			props.parameter.type === 'number' &&
			(!props.modelValue || props.modelValue === '[Object: null]')
		) {
			valueChanged('={{ 0 }}');
		} else if (
			props.parameter.type === 'number' ||
			props.parameter.type === 'boolean' ||
			typeof props.modelValue !== 'string'
		) {
			valueChanged(`={{ ${props.modelValue} }}`);
		} else {
			valueChanged(`=${props.modelValue}`);
		}

		await setFocus();
	} else if (command === 'removeExpression') {
		let value = props.expressionEvaluated;

		isFocused.value = false;

		if (props.parameter.type === 'multiOptions' && typeof value === 'string') {
			value = (value || '')
				.split(',')
				.filter((valueItem) =>
					(parameterOptions.value ?? []).find((option) => option.value === valueItem),
				);
		}

		if (isResourceLocatorParameter.value && isResourceLocatorValue(props.modelValue)) {
			valueChanged({ __rl: true, value, mode: props.modelValue.mode });
		} else {
			let newValue = typeof value !== 'undefined' ? value : null;

			if (props.parameter.type === 'string') {
				// Strip the '=' from the beginning
				newValue = modelValueString.value ? modelValueString.value.toString().substring(1) : null;
			}
			valueChanged(newValue);
		}
	} else if (command === 'refreshOptions') {
		if (isResourceLocatorParameter.value) {
			props.eventBus.emit('refreshList');
		}
		void loadRemoteParameterOptions();
	} else if (command === 'formatHtml') {
		htmlEditorEventBus.emit('format-html');
	}

	if (node.value && (command === 'addExpression' || command === 'removeExpression')) {
		const telemetryPayload = {
			node_type: node.value.type,
			parameter: props.path,
			old_mode: command === 'addExpression' ? 'fixed' : 'expression',
			new_mode: command === 'removeExpression' ? 'fixed' : 'expression',
			was_parameter_empty: prevValue === '' || prevValue === undefined,
			had_mapping: hasExpressionMapping(prevValue),
			had_parameter: typeof prevValue === 'string' && prevValue.includes('$parameter'),
		};
		telemetry.track('User switched parameter mode', telemetryPayload);
		void externalHooks.run('parameterInput.modeSwitch', telemetryPayload);
	}
}

onMounted(() => {
	props.eventBus.on('optionSelected', optionSelected);

	tempValue.value = displayValue.value as string;

	if (node.value) {
		nodeName.value = node.value.name;
	}

	if (node.value && node.value.parameters.authentication === 'predefinedCredentialType') {
		activeCredentialType.value = node.value.parameters.nodeCredentialType as string;
	}

	if (
		props.parameter.type === 'color' &&
		getArgument('showAlpha') === true &&
		displayValue.value !== null &&
		displayValue.value.toString().charAt(0) !== '#'
	) {
		const newValue = rgbaToHex(displayValue.value as string);
		if (newValue !== null) {
			tempValue.value = newValue;
		}
	}

	void externalHooks.run('parameterInput.mount', {
		parameter: props.parameter,
		inputFieldRef: inputField.value as InstanceType<typeof N8nInput>,
	});
});

onBeforeUnmount(() => {
	props.eventBus.off('optionSelected', optionSelected);
});

watch(
	() => node.value?.credentials,
	() => {
		if (hasRemoteMethod.value && node.value) {
			void loadRemoteParameterOptions();
		}
	},
	{ immediate: true },
);

watch(dependentParametersValues, async () => {
	// Reload the remote parameters whenever a parameter
	// on which the current field depends on changes
	await loadRemoteParameterOptions();
});

watch(
	() => props.modelValue,
	async () => {
		if (props.parameter.type === 'color' && getArgument('showAlpha') === true) {
			// Do not set for color with alpha else wrong value gets displayed in field
			return;
		}
		tempValue.value = displayValue.value as string;
	},
);

watch(remoteParameterOptionsLoading, () => {
	tempValue.value = displayValue.value as string;
});

// Focus input field when changing from fixed value to expression
watch(isModelValueExpression, async (isExpression, wasExpression) => {
	if (isExpression && !wasExpression) {
		await nextTick();
		inputField.value?.focus();
	}
});

onUpdated(async () => {
	await nextTick();

	if (wrapper.value) {
		const remoteParamOptions = wrapper.value.querySelectorAll('.remote-parameter-option') ?? [];

		if (remoteParamOptions.length > 0) {
			void externalHooks.run('parameterInput.updated', {
				remoteParameterOptions: remoteParamOptions,
			});
		}
	}
});
</script>

<template>
	<div
		ref="wrapper"
		:class="[parameterInputClasses, { [$style.tipVisible]: showDragnDropTip }]"
		@keydown.stop
	>
		<ExpressionEditModal
			:dialog-visible="expressionEditDialogVisible"
			:model-value="modelValueExpressionEdit"
			:parameter="parameter"
			:node="node"
			:path="path"
			:event-source="eventSource || 'ndv'"
			:is-read-only="isReadOnly"
			:redact-values="shouldRedactValue"
			@close-dialog="closeExpressionEditDialog"
			@update:model-value="expressionUpdated"
		></ExpressionEditModal>

		<div class="parameter-input ignore-key-press" :style="parameterInputWrapperStyle">
			<ResourceLocator
				v-if="parameter.type === 'resourceLocator'"
				ref="resourceLocator"
				:parameter="parameter"
				:model-value="modelValueResourceLocator"
				:dependent-parameters-values="dependentParametersValues"
				:display-title="displayTitle"
				:expression-display-value="expressionDisplayValue"
				:expression-computed-value="expressionEvaluated"
				:is-value-expression="isModelValueExpression"
				:is-read-only="isReadOnly"
				:parameter-issues="getIssues"
				:droppable="droppable"
				:node="node"
				:path="path"
				:event-bus="eventBus"
				@update:model-value="valueChanged"
				@modal-opener-click="openExpressionEditorModal"
				@focus="setFocus"
				@blur="onBlur"
				@drop="onResourceLocatorDrop"
			/>
			<WorkflowSelectorParameterInput
				v-else-if="parameter.type === 'workflowSelector'"
				ref="resourceLocator"
				:parameter="parameter"
				:model-value="modelValueResourceLocator"
				:dependent-parameters-values="dependentParametersValues"
				:display-title="displayTitle"
				:expression-display-value="expressionDisplayValue"
				:expression-computed-value="expressionEvaluated"
				:is-value-expression="isModelValueExpression"
				:expression-edit-dialog-visible="expressionEditDialogVisible"
				:path="path"
				:parameter-issues="getIssues"
				@update:model-value="valueChanged"
				@modal-opener-click="openExpressionEditorModal"
				@focus="setFocus"
				@blur="onBlur"
				@drop="onResourceLocatorDrop"
			/>
			<ExpressionParameterInput
				v-else-if="isModelValueExpression || forceShowExpression"
				ref="inputField"
				:model-value="expressionDisplayValue"
				:title="displayTitle"
				:is-read-only="isReadOnly"
				:rows="rows"
				:is-assignment="isAssignment"
				:path="path"
				:additional-expression-data="additionalExpressionData"
				:class="{ 'ph-no-capture': shouldRedactValue }"
				:event-bus="eventBus"
				@update:model-value="expressionUpdated"
				@modal-opener-click="openExpressionEditorModal"
				@focus="setFocus"
				@blur="onBlur"
			/>
			<div
				v-else-if="
					['json', 'string'].includes(parameter.type) ||
					remoteParameterOptionsLoadingIssues !== null
				"
			>
				<el-dialog
					width="calc(100% - var(--spacing-3xl))"
					:class="$style.modal"
					:model-value="codeEditDialogVisible"
					:append-to="`#${APP_MODALS_ELEMENT_ID}`"
					:before-close="closeCodeEditDialog"
					data-test-id="code-editor-fullscreen"
				>
					<div :key="codeEditDialogVisible.toString()" class="ignore-key-press code-edit-dialog">
						<CodeNodeEditor
							v-if="editorType === 'codeNodeEditor'"
							:mode="codeEditorMode"
							:model-value="modelValueString"
							:default-value="parameter.default"
							:language="editorLanguage"
							:is-read-only="isReadOnly"
							fill-parent
							@update:model-value="valueChangedDebounced"
						/>
						<HtmlEditor
							v-else-if="editorType === 'htmlEditor'"
							:model-value="modelValueString"
							:is-read-only="isReadOnly"
							:rows="editorRows"
							:disable-expression-coloring="!isHtmlNode"
							:disable-expression-completions="!isHtmlNode"
							fullscreen
							@update:model-value="valueChangedDebounced"
						/>
						<SqlEditor
							v-else-if="editorType === 'sqlEditor'"
							:model-value="modelValueString"
							:dialect="getArgument('sqlDialect')"
							:is-read-only="isReadOnly"
							:rows="editorRows"
							fullscreen
							@update:model-value="valueChangedDebounced"
						/>
						<JsEditor
							v-else-if="editorType === 'jsEditor'"
							:model-value="modelValueString"
							:is-read-only="isReadOnly"
							:rows="editorRows"
							:posthog-capture="shouldCaptureForPosthog"
							fill-parent
							@update:model-value="valueChangedDebounced"
						/>

						<JsonEditor
							v-else-if="parameter.type === 'json'"
							:model-value="modelValueString"
							:is-read-only="isReadOnly"
							:rows="editorRows"
							fullscreen
							@update:model-value="valueChangedDebounced"
						/>
					</div>
				</el-dialog>

				<TextEdit
					:dialog-visible="textEditDialogVisible"
					:model-value="`${modelValue}`"
					:parameter="parameter"
					:path="path"
					:is-read-only="isReadOnly"
					@close-dialog="closeTextEditDialog"
					@update:model-value="expressionUpdated"
				></TextEdit>

				<CodeNodeEditor
					v-if="editorType === 'codeNodeEditor' && isCodeNode"
					:key="'code-' + codeEditDialogVisible.toString()"
					:mode="codeEditorMode"
					:model-value="modelValueString"
					:default-value="parameter.default"
					:language="editorLanguage"
					:is-read-only="isReadOnly || editorIsReadOnly"
					:rows="editorRows"
					:ai-button-enabled="settingsStore.isCloudDeployment"
					@update:model-value="valueChangedDebounced"
				>
					<template #suffix>
						<n8n-icon
							v-if="!editorIsReadOnly"
							data-test-id="code-editor-fullscreen-button"
							icon="external-link-alt"
							size="xsmall"
							class="textarea-modal-opener"
							:title="$locale.baseText('parameterInput.openEditWindow')"
							@click="displayEditDialog()"
						/>
					</template>
				</CodeNodeEditor>

				<HtmlEditor
					v-else-if="editorType === 'htmlEditor'"
					:key="'html-' + codeEditDialogVisible.toString()"
					:model-value="modelValueString"
					:is-read-only="isReadOnly"
					:rows="editorRows"
					:disable-expression-coloring="!isHtmlNode"
					:disable-expression-completions="!isHtmlNode"
					@update:model-value="valueChangedDebounced"
				>
					<template #suffix>
						<n8n-icon
							data-test-id="code-editor-fullscreen-button"
							icon="external-link-alt"
							size="xsmall"
							class="textarea-modal-opener"
							:title="$locale.baseText('parameterInput.openEditWindow')"
							@click="displayEditDialog()"
						/>
					</template>
				</HtmlEditor>

				<SqlEditor
					v-else-if="editorType === 'sqlEditor'"
					:key="'sql-' + codeEditDialogVisible.toString()"
					:model-value="modelValueString"
					:dialect="getArgument('sqlDialect')"
					:is-read-only="isReadOnly"
					:rows="editorRows"
					@update:model-value="valueChangedDebounced"
				>
					<template #suffix>
						<n8n-icon
							data-test-id="code-editor-fullscreen-button"
							icon="external-link-alt"
							size="xsmall"
							class="textarea-modal-opener"
							:title="$locale.baseText('parameterInput.openEditWindow')"
							@click="displayEditDialog()"
						/>
					</template>
				</SqlEditor>

				<JsEditor
					v-else-if="editorType === 'jsEditor'"
					:key="'js-' + codeEditDialogVisible.toString()"
					:model-value="modelValueString"
					:is-read-only="isReadOnly || editorIsReadOnly"
					:rows="editorRows"
					:posthog-capture="shouldCaptureForPosthog"
					@update:model-value="valueChangedDebounced"
				>
					<template #suffix>
						<n8n-icon
							v-if="!editorIsReadOnly"
							data-test-id="code-editor-fullscreen-button"
							icon="external-link-alt"
							size="xsmall"
							class="textarea-modal-opener"
							:title="$locale.baseText('parameterInput.openEditWindow')"
							@click="displayEditDialog()"
						/>
					</template>
				</JsEditor>

				<JsonEditor
					v-else-if="parameter.type === 'json'"
					:key="'json-' + codeEditDialogVisible.toString()"
					:model-value="modelValueString"
					:is-read-only="isReadOnly"
					:rows="editorRows"
					@update:model-value="valueChangedDebounced"
				>
					<template #suffix>
						<n8n-icon
							data-test-id="code-editor-fullscreen-button"
							icon="external-link-alt"
							size="xsmall"
							class="textarea-modal-opener"
							:title="$locale.baseText('parameterInput.openEditWindow')"
							@click="displayEditDialog()"
						/>
					</template>
				</JsonEditor>

				<div v-else-if="editorType" class="readonly-code clickable" @click="displayEditDialog()">
					<CodeNodeEditor
						v-if="!codeEditDialogVisible"
						:mode="codeEditorMode"
						:model-value="modelValueString"
						:language="editorLanguage"
						:is-read-only="true"
						:rows="editorRows"
					/>
				</div>

				<N8nInput
					v-else
					ref="inputField"
					v-model="tempValue"
					:class="{ 'input-with-opener': true, 'ph-no-capture': shouldRedactValue }"
					:size="inputSize"
					:type="getStringInputType"
					:rows="editorRows"
					:disabled="
						isReadOnly ||
						remoteParameterOptionsLoading ||
						remoteParameterOptionsLoadingIssues !== null
					"
					:title="displayTitle"
					:placeholder="getPlaceholder()"
					data-test-id="parameter-input-field"
					@update:model-value="(valueChanged($event) as undefined) && onUpdateTextInput($event)"
					@keydown.stop
					@focus="setFocus"
					@blur="onBlur"
				>
					<template #suffix>
						<n8n-icon
							v-if="!isReadOnly && !isSecretParameter"
							icon="external-link-alt"
							size="xsmall"
							class="edit-window-button textarea-modal-opener"
							:class="{
								focused: isFocused,
								invalid: !isFocused && getIssues.length > 0 && !isModelValueExpression,
							}"
							:title="i18n.baseText('parameterInput.openEditWindow')"
							@click="displayEditDialog()"
							@focus="setFocus"
						/>
					</template>
				</N8nInput>
			</div>

			<div v-else-if="parameter.type === 'color'" ref="inputField" class="color-input">
				<el-color-picker
					size="small"
					class="color-picker"
					:model-value="displayValue"
					:disabled="isReadOnly"
					:title="displayTitle"
					:show-alpha="getArgument('showAlpha')"
					@focus="setFocus"
					@blur="onBlur"
					@update:model-value="valueChanged"
				/>
				<N8nInput
					v-model="tempValue"
					:size="inputSize"
					type="text"
					:disabled="isReadOnly"
					:title="displayTitle"
					@update:model-value="valueChanged"
					@keydown.stop
					@focus="setFocus"
					@blur="onBlur"
				/>
			</div>

			<el-date-picker
				v-else-if="parameter.type === 'dateTime'"
				ref="inputField"
				v-model="tempValue"
				type="datetime"
				value-format="YYYY-MM-DDTHH:mm:ss"
				:size="inputSize"
				:title="displayTitle"
				:disabled="isReadOnly"
				:placeholder="
					parameter.placeholder
						? getPlaceholder()
						: i18n.baseText('parameterInput.selectDateAndTime')
				"
				:picker-options="dateTimePickerOptions"
				:class="{ 'ph-no-capture': shouldRedactValue }"
				@update:model-value="valueChanged"
				@focus="setFocus"
				@blur="onBlur"
				@keydown.stop
			/>

			<N8nInputNumber
				v-else-if="parameter.type === 'number'"
				ref="inputField"
				:size="inputSize"
				:model-value="displayValue"
				:controls="false"
				:max="getArgument('maxValue')"
				:min="getArgument('minValue')"
				:precision="getArgument('numberPrecision')"
				:disabled="isReadOnly"
				:class="{ 'ph-no-capture': shouldRedactValue }"
				:title="displayTitle"
				:placeholder="parameter.placeholder"
				@update:model-value="onUpdateTextInput"
				@focus="setFocus"
				@blur="onBlur"
				@keydown.stop
			/>

			<CredentialsSelect
				v-else-if="parameter.type === 'credentialsSelect' || parameter.name === 'genericAuthType'"
				ref="inputField"
				:parameter="parameter"
				:node="node"
				:active-credential-type="activeCredentialType"
				:input-size="inputSize"
				:display-value="displayValue"
				:is-read-only="isReadOnly"
				:display-title="displayTitle"
				@credential-selected="credentialSelected"
				@update:model-value="valueChanged"
				@set-focus="setFocus"
				@on-blur="onBlur"
			>
				<template #issues-and-options>
					<ParameterIssues :issues="getIssues" />
				</template>
			</CredentialsSelect>

			<N8nSelect
				v-else-if="parameter.type === 'options'"
				ref="inputField"
				:size="inputSize"
				filterable
				:model-value="displayValue"
				:placeholder="
					parameter.placeholder ? getPlaceholder() : i18n.baseText('parameterInput.select')
				"
				:loading="remoteParameterOptionsLoading"
				:disabled="isReadOnly || remoteParameterOptionsLoading"
				:title="displayTitle"
				@update:model-value="valueChanged"
				@keydown.stop
				@focus="setFocus"
				@blur="onBlur"
			>
				<n8n-option
					v-for="option in parameterOptions"
					:key="option.value"
					:value="option.value"
					:label="getOptionsOptionDisplayName(option)"
				>
					<div class="list-option">
						<div
							class="option-headline"
							:class="{ 'remote-parameter-option': isRemoteParameterOption(option) }"
						>
							{{ getOptionsOptionDisplayName(option) }}
						</div>
						<div
							v-if="option.description"
							class="option-description"
							v-n8n-html="getOptionsOptionDescription(option)"
						></div>
					</div>
				</n8n-option>
			</N8nSelect>

			<N8nSelect
				v-else-if="parameter.type === 'multiOptions'"
				ref="inputField"
				:size="inputSize"
				filterable
				multiple
				:model-value="displayValue"
				:loading="remoteParameterOptionsLoading"
				:disabled="isReadOnly || remoteParameterOptionsLoading"
				:title="displayTitle"
				:placeholder="i18n.baseText('parameterInput.select')"
				@update:model-value="valueChanged"
				@keydown.stop
				@focus="setFocus"
				@blur="onBlur"
			>
				<n8n-option
					v-for="option in parameterOptions"
					:key="option.value"
					:value="option.value"
					:label="getOptionsOptionDisplayName(option)"
				>
					<div class="list-option">
						<div class="option-headline">{{ getOptionsOptionDisplayName(option) }}</div>
						<div
							v-if="option.description"
							class="option-description"
							v-n8n-html="getOptionsOptionDescription(option)"
						></div>
					</div>
				</n8n-option>
			</N8nSelect>

			<!-- temporary state of booleans while data is mapped -->
			<N8nInput
				v-else-if="parameter.type === 'boolean' && droppable"
				:size="inputSize"
				:model-value="JSON.stringify(displayValue)"
				:disabled="isReadOnly"
				:title="displayTitle"
			/>
			<el-switch
				v-else-if="parameter.type === 'boolean'"
				ref="inputField"
				:class="{ 'switch-input': true, 'ph-no-capture': shouldRedactValue }"
				active-color="#13ce66"
				:model-value="displayValue"
				:disabled="isReadOnly"
				@update:model-value="valueChanged"
			/>
			<div v-if="showDragnDropTip" :class="$style.tip">
				<InlineExpressionTip />
			</div>
		</div>

		<ParameterIssues
			v-if="parameter.type !== 'credentialsSelect' && !isResourceLocatorParameter"
			:issues="getIssues"
		/>
	</div>
</template>

<style scoped lang="scss">
.readonly-code {
	font-size: var(--font-size-xs);
}

.switch-input {
	margin: var(--spacing-5xs) 0 var(--spacing-2xs) 0;
}

.parameter-value-container {
	display: flex;
	align-items: center;
}

.parameter-actions {
	display: inline-flex;
	align-items: center;
}

.parameter-input {
	display: inline-block;
	position: relative;

	:deep(.color-input) {
		display: flex;

		.el-color-picker__trigger {
			border: none;
		}
	}
}
</style>

<style lang="scss">
.ql-editor {
	padding: 6px;
	line-height: 26px;
	background-color: #f0f0f0;
}

.droppable {
	--input-border-color: var(--color-ndv-droppable-parameter);
	--input-border-right-color: var(--color-ndv-droppable-parameter);
	--input-border-style: dashed;

	textarea,
	input,
	.cm-editor {
		border-width: 1.5px;
	}
}

.activeDrop {
	--input-border-color: var(--color-success);
	--input-border-right-color: var(--color-success);
	--input-background-color: var(--color-foreground-xlight);
	--input-border-style: solid;

	textarea,
	input {
		cursor: grabbing !important;
		border-width: 1px;
	}
}

.has-issues {
	--input-border-color: var(--color-danger);
}

.el-dropdown {
	color: var(--color-text-light);
}

.list-option {
	margin: 6px 0;
	white-space: normal;
	padding-right: 20px;

	.option-headline {
		font-weight: var(--font-weight-bold);
		line-height: var(--font-line-height-regular);
		overflow-wrap: break-word;
	}

	.option-description {
		margin-top: 2px;
		font-size: var(--font-size-2xs);
		font-weight: var(--font-weight-regular);
		line-height: var(--font-line-height-xloose);
		color: $custom-font-very-light;
	}
}

.edit-window-button {
	display: none;
}

.parameter-input:hover .edit-window-button {
	display: inline;
}

.expand-input-icon-container {
	display: flex;
	height: 100%;
	align-items: center;
}

.input-with-opener .el-input__suffix {
	right: 0;
}

.el-input--suffix .el-input__inner {
	padding-right: 0;
}

.textarea-modal-opener {
	position: absolute;
	right: 1px;
	bottom: 1px;
	background-color: var(--color-code-background);
	padding: 3px;
	line-height: 9px;
	border: var(--border-base);
	border-top-left-radius: var(--border-radius-base);
	border-bottom-right-radius: var(--border-radius-base);
	cursor: pointer;
	border-right: none;
	border-bottom: none;

	svg {
		width: 9px !important;
		height: 9px;
		transform: rotate(270deg);

		&:hover {
			color: var(--color-primary);
		}
	}
}

.focused {
	border-color: var(--color-secondary);
}

.invalid {
	border-color: var(--color-danger);
}

.code-edit-dialog {
	height: 100%;

	.code-node-editor {
		height: 100%;
	}
}
</style>

<<<<<<< HEAD
<style lang="css" module>
.modal {
	--dialog-close-top: var(--spacing-m);
	display: flex;
	flex-direction: column;
	overflow: clip;
	height: calc(100% - var(--spacing-4xl));
	margin-bottom: 0;

	:global(.el-dialog__body) {
		height: 100%;
		padding: var(--spacing-s);
	}

	:global(.el-dialog__header) {
		display: none;
	}
=======
<style lang="scss" module>
.tipVisible {
	--input-border-bottom-left-radius: 0;
	--input-border-bottom-right-radius: 0;
}

.tip {
	position: absolute;
	z-index: 2;
	top: 100%;
	background: var(--color-code-background);
	border: var(--border-base);
	border-top: none;
	width: 100%;
	box-shadow: 0 2px 6px 0 rgba(#441c17, 0.1);
	border-bottom-left-radius: 4px;
	border-bottom-right-radius: 4px;
>>>>>>> 3f30a08c
}
</style><|MERGE_RESOLUTION|>--- conflicted
+++ resolved
@@ -1662,7 +1662,6 @@
 }
 </style>
 
-<<<<<<< HEAD
 <style lang="css" module>
 .modal {
 	--dialog-close-top: var(--spacing-m);
@@ -1680,8 +1679,8 @@
 	:global(.el-dialog__header) {
 		display: none;
 	}
-=======
-<style lang="scss" module>
+}
+
 .tipVisible {
 	--input-border-bottom-left-radius: 0;
 	--input-border-bottom-right-radius: 0;
@@ -1698,6 +1697,5 @@
 	box-shadow: 0 2px 6px 0 rgba(#441c17, 0.1);
 	border-bottom-left-radius: 4px;
 	border-bottom-right-radius: 4px;
->>>>>>> 3f30a08c
 }
 </style>