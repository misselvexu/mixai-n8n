--- conflicted
+++ resolved
@@ -1,12 +1,10 @@
 <script setup lang="ts">
 import { useI18n } from '@/composables/useI18n';
-import { useMessage } from '@/composables/useMessage';
 import type { ITag } from '@/Interface';
+import { createEventBus } from 'n8n-design-system';
+import { computed } from 'vue';
 
 export interface TagsInputProps {
-<<<<<<< HEAD
-	selectedTags: ITag[];
-=======
 	modelValue?: {
 		isEditing: boolean;
 		appliedTagIds: string[];
@@ -18,38 +16,58 @@
 	saveChanges: (field: string) => void;
 	cancelEditing: (field: string) => void;
 	createTag?: (name: string) => Promise<ITag>;
->>>>>>> 2c4c4573
 }
+
 const props = withDefaults(defineProps<TagsInputProps>(), {
-<<<<<<< HEAD
-	selectedTags: () => [],
-=======
 	modelValue: () => ({
 		isEditing: false,
 		appliedTagIds: [],
 	}),
 	createTag: undefined,
->>>>>>> 2c4c4573
 });
 
-const emit = defineEmits<{
-	addTag: [];
-}>();
+const emit = defineEmits<{ 'update:modelValue': [value: TagsInputProps['modelValue']] }>();
+
+const locale = useI18n();
+const tagsEventBus = createEventBus();
+const getTagName = computed(() => (tagId: string) => {
+	return props.tagsById[tagId]?.name ?? '';
+});
+
+function updateTags(tags: string[]) {
+	const newTags = tags[0] ? [tags[0]] : [];
+	emit('update:modelValue', {
+		...props.modelValue,
+		appliedTagIds: newTags,
+	});
+}
 </script>
 
 <template>
 	<div data-test-id="workflow-tags-field">
-		<n8n-input-label :bold="false" size="small">
-			<div :class="$style.tagsRead">
-				Use all executions that are tagged with {{ selectedTags[0]?.name }}
-				<br />
-				<br />
-				<n8n-button type="primary" size="small" transparent @click="emit('addTag')"
-					>Select Executions</n8n-button
-				>
+		<n8n-input-label
+			:label="locale.baseText('testDefinition.edit.tagName')"
+			:bold="false"
+			size="small"
+		>
+			<div v-if="!modelValue.isEditing" :class="$style.tagsRead" @click="startEditing('tags')">
+				<n8n-text v-if="modelValue.appliedTagIds.length === 0" size="small">
+					{{ locale.baseText('testDefinition.edit.selectTag') }}
+				</n8n-text>
+				<n8n-tag
+					v-for="tagId in modelValue.appliedTagIds"
+					:key="tagId"
+					:text="getTagName(tagId)"
+					data-test-id="evaluation-tag-field"
+				/>
+				<n8n-icon-button
+					:class="$style.editInputButton"
+					icon="pen"
+					type="tertiary"
+					size="small"
+					transparent
+				/>
 			</div>
-<<<<<<< HEAD
-=======
 			<TagsDropdown
 				v-else
 				:model-value="modelValue.appliedTagIds"
@@ -66,7 +84,6 @@
 				@esc="cancelEditing('tags')"
 				@blur="saveChanges('tags')"
 			/>
->>>>>>> 2c4c4573
 		</n8n-input-label>
 	</div>
 </template>
