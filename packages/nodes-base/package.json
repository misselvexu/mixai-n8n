{
  "name": "n8n-nodes-base",
  "version": "0.198.1",
  "description": "Base nodes of n8n",
  "license": "SEE LICENSE IN LICENSE.md",
  "homepage": "https://n8n.io",
  "author": {
    "name": "Jan Oberhauser",
    "email": "jan@n8n.io"
  },
  "repository": {
    "type": "git",
    "url": "git+https://github.com/n8n-io/n8n.git"
  },
  "scripts": {
    "dev": "npm run watch",
    "build": "tsc && gulp build:icons && gulp build:translations",
    "build:translations": "gulp build:translations",
<<<<<<< HEAD
    "format": "cd ../.. && node_modules/prettier/bin-prettier.js packages/nodes-base/**/**.ts --write",
    "lint": "tslint -p tsconfig.json -c tslint.json && cd ../../ && node_modules/eslint/bin/eslint.js packages/nodes-base/nodes packages/nodes-base/credentials",
    "lintfix": "tslint --fix -p tsconfig.json -c tslint.json && cd ../.. && node_modules/eslint/bin/eslint.js packages/nodes-base/nodes packages/nodes-base/credentials --fix",
    "watch": "node scripts/watch.mjs",
=======
    "format": "cd ../.. && node_modules/prettier/bin-prettier.js --write \"packages/nodes-base/**/*.{ts,json}\"",
    "lint": "tslint -p tsconfig.json -c tslint.json && eslint nodes credentials",
    "lintfix": "tslint --fix -p tsconfig.json -c tslint.json && eslint nodes credentials --fix",
    "watch": "tsc --watch",
>>>>>>> 3a1fa091
    "test": "jest"
  },
  "files": [
    "dist"
  ],
  "n8n": {
    "credentials": [
      "dist/credentials/ActionNetworkApi.credentials.js",
      "dist/credentials/ActiveCampaignApi.credentials.js",
      "dist/credentials/AcuitySchedulingApi.credentials.js",
      "dist/credentials/AcuitySchedulingOAuth2Api.credentials.js",
      "dist/credentials/AdaloApi.credentials.js",
      "dist/credentials/AffinityApi.credentials.js",
      "dist/credentials/AgileCrmApi.credentials.js",
      "dist/credentials/AirtableApi.credentials.js",
      "dist/credentials/Amqp.credentials.js",
      "dist/credentials/ApiTemplateIoApi.credentials.js",
      "dist/credentials/AsanaApi.credentials.js",
      "dist/credentials/AsanaOAuth2Api.credentials.js",
      "dist/credentials/AutomizyApi.credentials.js",
      "dist/credentials/AutopilotApi.credentials.js",
      "dist/credentials/Aws.credentials.js",
      "dist/credentials/BambooHrApi.credentials.js",
      "dist/credentials/BannerbearApi.credentials.js",
      "dist/credentials/BaserowApi.credentials.js",
      "dist/credentials/BeeminderApi.credentials.js",
      "dist/credentials/BitbucketApi.credentials.js",
      "dist/credentials/BitlyApi.credentials.js",
      "dist/credentials/BitlyOAuth2Api.credentials.js",
      "dist/credentials/BitwardenApi.credentials.js",
      "dist/credentials/BoxOAuth2Api.credentials.js",
      "dist/credentials/BrandfetchApi.credentials.js",
      "dist/credentials/BubbleApi.credentials.js",
      "dist/credentials/CalApi.credentials.js",
      "dist/credentials/CalendlyApi.credentials.js",
      "dist/credentials/ChargebeeApi.credentials.js",
      "dist/credentials/CircleCiApi.credentials.js",
      "dist/credentials/CiscoWebexOAuth2Api.credentials.js",
      "dist/credentials/CitrixAdcApi.credentials.js",
      "dist/credentials/CloudflareApi.credentials.js",
      "dist/credentials/ClearbitApi.credentials.js",
      "dist/credentials/ClickUpApi.credentials.js",
      "dist/credentials/ClickUpOAuth2Api.credentials.js",
      "dist/credentials/ClockifyApi.credentials.js",
      "dist/credentials/CockpitApi.credentials.js",
      "dist/credentials/CodaApi.credentials.js",
      "dist/credentials/ContentfulApi.credentials.js",
      "dist/credentials/ConvertKitApi.credentials.js",
      "dist/credentials/CopperApi.credentials.js",
      "dist/credentials/CortexApi.credentials.js",
      "dist/credentials/CrateDb.credentials.js",
      "dist/credentials/CustomerIoApi.credentials.js",
      "dist/credentials/DeepLApi.credentials.js",
      "dist/credentials/DemioApi.credentials.js",
      "dist/credentials/DhlApi.credentials.js",
      "dist/credentials/DiscourseApi.credentials.js",
      "dist/credentials/DisqusApi.credentials.js",
      "dist/credentials/DriftApi.credentials.js",
      "dist/credentials/DriftOAuth2Api.credentials.js",
      "dist/credentials/DropboxApi.credentials.js",
      "dist/credentials/DropboxOAuth2Api.credentials.js",
      "dist/credentials/DropcontactApi.credentials.js",
      "dist/credentials/EgoiApi.credentials.js",
      "dist/credentials/ElasticsearchApi.credentials.js",
      "dist/credentials/ElasticSecurityApi.credentials.js",
      "dist/credentials/EmeliaApi.credentials.js",
      "dist/credentials/ERPNextApi.credentials.js",
      "dist/credentials/EventbriteApi.credentials.js",
      "dist/credentials/EventbriteOAuth2Api.credentials.js",
      "dist/credentials/FacebookGraphApi.credentials.js",
      "dist/credentials/FacebookGraphAppApi.credentials.js",
      "dist/credentials/FigmaApi.credentials.js",
      "dist/credentials/FileMaker.credentials.js",
      "dist/credentials/FlowApi.credentials.js",
      "dist/credentials/FormIoApi.credentials.js",
      "dist/credentials/FormstackApi.credentials.js",
      "dist/credentials/FormstackOAuth2Api.credentials.js",
      "dist/credentials/FreshdeskApi.credentials.js",
      "dist/credentials/FreshserviceApi.credentials.js",
      "dist/credentials/FreshworksCrmApi.credentials.js",
      "dist/credentials/Ftp.credentials.js",
      "dist/credentials/GetResponseApi.credentials.js",
      "dist/credentials/GetResponseOAuth2Api.credentials.js",
      "dist/credentials/GhostAdminApi.credentials.js",
      "dist/credentials/GhostContentApi.credentials.js",
      "dist/credentials/GithubApi.credentials.js",
      "dist/credentials/GithubOAuth2Api.credentials.js",
      "dist/credentials/GitlabApi.credentials.js",
      "dist/credentials/GitlabOAuth2Api.credentials.js",
      "dist/credentials/GitPassword.credentials.js",
      "dist/credentials/GmailOAuth2Api.credentials.js",
      "dist/credentials/GoogleAdsOAuth2Api.credentials.js",
      "dist/credentials/GoogleAnalyticsOAuth2Api.credentials.js",
      "dist/credentials/GoogleApi.credentials.js",
      "dist/credentials/GoogleBigQueryOAuth2Api.credentials.js",
      "dist/credentials/GoogleBooksOAuth2Api.credentials.js",
      "dist/credentials/GoogleCalendarOAuth2Api.credentials.js",
      "dist/credentials/GoogleCloudNaturalLanguageOAuth2Api.credentials.js",
      "dist/credentials/GoogleCloudStorageOAuth2Api.credentials.js",
      "dist/credentials/GoogleContactsOAuth2Api.credentials.js",
      "dist/credentials/GoogleDocsOAuth2Api.credentials.js",
      "dist/credentials/GoogleDriveOAuth2Api.credentials.js",
      "dist/credentials/GoogleFirebaseCloudFirestoreOAuth2Api.credentials.js",
      "dist/credentials/GoogleFirebaseRealtimeDatabaseOAuth2Api.credentials.js",
      "dist/credentials/GoogleOAuth2Api.credentials.js",
      "dist/credentials/GooglePerspectiveOAuth2Api.credentials.js",
      "dist/credentials/GoogleSheetsOAuth2Api.credentials.js",
      "dist/credentials/GoogleSlidesOAuth2Api.credentials.js",
      "dist/credentials/GoogleTasksOAuth2Api.credentials.js",
      "dist/credentials/GoogleTranslateOAuth2Api.credentials.js",
      "dist/credentials/GotifyApi.credentials.js",
      "dist/credentials/GoToWebinarOAuth2Api.credentials.js",
      "dist/credentials/GristApi.credentials.js",
      "dist/credentials/GrafanaApi.credentials.js",
      "dist/credentials/GSuiteAdminOAuth2Api.credentials.js",
      "dist/credentials/GumroadApi.credentials.js",
      "dist/credentials/HaloPSAApi.credentials.js",
      "dist/credentials/HarvestApi.credentials.js",
      "dist/credentials/HarvestOAuth2Api.credentials.js",
      "dist/credentials/HelpScoutOAuth2Api.credentials.js",
      "dist/credentials/HighLevelApi.credentials.js",
      "dist/credentials/HomeAssistantApi.credentials.js",
      "dist/credentials/HttpBasicAuth.credentials.js",
      "dist/credentials/HttpDigestAuth.credentials.js",
      "dist/credentials/HttpHeaderAuth.credentials.js",
      "dist/credentials/HttpQueryAuth.credentials.js",
      "dist/credentials/HubspotApi.credentials.js",
      "dist/credentials/HubspotAppToken.credentials.js",
      "dist/credentials/HubspotDeveloperApi.credentials.js",
      "dist/credentials/HubspotOAuth2Api.credentials.js",
      "dist/credentials/HumanticAiApi.credentials.js",
      "dist/credentials/HunterApi.credentials.js",
      "dist/credentials/Imap.credentials.js",
      "dist/credentials/IntercomApi.credentials.js",
      "dist/credentials/InvoiceNinjaApi.credentials.js",
      "dist/credentials/IterableApi.credentials.js",
      "dist/credentials/JenkinsApi.credentials.js",
      "dist/credentials/JiraSoftwareCloudApi.credentials.js",
      "dist/credentials/JiraSoftwareServerApi.credentials.js",
      "dist/credentials/JotFormApi.credentials.js",
      "dist/credentials/Kafka.credentials.js",
      "dist/credentials/KeapOAuth2Api.credentials.js",
      "dist/credentials/KitemakerApi.credentials.js",
      "dist/credentials/KoBoToolboxApi.credentials.js",
      "dist/credentials/LemlistApi.credentials.js",
      "dist/credentials/LinearApi.credentials.js",
      "dist/credentials/LineNotifyOAuth2Api.credentials.js",
      "dist/credentials/LingvaNexApi.credentials.js",
      "dist/credentials/LinkedInOAuth2Api.credentials.js",
      "dist/credentials/Magento2Api.credentials.js",
      "dist/credentials/MailcheckApi.credentials.js",
      "dist/credentials/MailchimpApi.credentials.js",
      "dist/credentials/MailchimpOAuth2Api.credentials.js",
      "dist/credentials/MailerLiteApi.credentials.js",
      "dist/credentials/MailgunApi.credentials.js",
      "dist/credentials/MailjetEmailApi.credentials.js",
      "dist/credentials/MailjetSmsApi.credentials.js",
      "dist/credentials/MandrillApi.credentials.js",
      "dist/credentials/MarketstackApi.credentials.js",
      "dist/credentials/MatrixApi.credentials.js",
      "dist/credentials/MattermostApi.credentials.js",
      "dist/credentials/MauticApi.credentials.js",
      "dist/credentials/MauticOAuth2Api.credentials.js",
      "dist/credentials/MediumApi.credentials.js",
      "dist/credentials/MediumOAuth2Api.credentials.js",
      "dist/credentials/MetabaseApi.credentials.js",
      "dist/credentials/MessageBirdApi.credentials.js",
      "dist/credentials/MetabaseApi.credentials.js",
      "dist/credentials/MicrosoftDynamicsOAuth2Api.credentials.js",
      "dist/credentials/MicrosoftExcelOAuth2Api.credentials.js",
      "dist/credentials/MicrosoftGraphSecurityOAuth2Api.credentials.js",
      "dist/credentials/MicrosoftOAuth2Api.credentials.js",
      "dist/credentials/MicrosoftOneDriveOAuth2Api.credentials.js",
      "dist/credentials/MicrosoftOutlookOAuth2Api.credentials.js",
      "dist/credentials/MicrosoftSql.credentials.js",
      "dist/credentials/MicrosoftTeamsOAuth2Api.credentials.js",
      "dist/credentials/MicrosoftToDoOAuth2Api.credentials.js",
      "dist/credentials/MindeeInvoiceApi.credentials.js",
      "dist/credentials/MindeeReceiptApi.credentials.js",
      "dist/credentials/MispApi.credentials.js",
      "dist/credentials/MoceanApi.credentials.js",
      "dist/credentials/MondayComApi.credentials.js",
      "dist/credentials/MondayComOAuth2Api.credentials.js",
      "dist/credentials/MongoDb.credentials.js",
      "dist/credentials/MonicaCrmApi.credentials.js",
      "dist/credentials/Mqtt.credentials.js",
      "dist/credentials/Msg91Api.credentials.js",
      "dist/credentials/MySql.credentials.js",
      "dist/credentials/N8nApi.credentials.js",
      "dist/credentials/NasaApi.credentials.js",
      "dist/credentials/NetlifyApi.credentials.js",
      "dist/credentials/NextCloudApi.credentials.js",
      "dist/credentials/NextCloudOAuth2Api.credentials.js",
      "dist/credentials/NocoDb.credentials.js",
      "dist/credentials/NocoDbApiToken.credentials.js",
      "dist/credentials/NotionApi.credentials.js",
      "dist/credentials/NotionOAuth2Api.credentials.js",
      "dist/credentials/OAuth1Api.credentials.js",
      "dist/credentials/OAuth2Api.credentials.js",
      "dist/credentials/OdooApi.credentials.js",
      "dist/credentials/OneSimpleApi.credentials.js",
      "dist/credentials/OnfleetApi.credentials.js",
      "dist/credentials/OpenWeatherMapApi.credentials.js",
      "dist/credentials/OrbitApi.credentials.js",
      "dist/credentials/OuraApi.credentials.js",
      "dist/credentials/PaddleApi.credentials.js",
      "dist/credentials/PagerDutyApi.credentials.js",
      "dist/credentials/PagerDutyOAuth2Api.credentials.js",
      "dist/credentials/PayPalApi.credentials.js",
      "dist/credentials/PeekalinkApi.credentials.js",
      "dist/credentials/PhantombusterApi.credentials.js",
      "dist/credentials/PhilipsHueOAuth2Api.credentials.js",
      "dist/credentials/PipedriveApi.credentials.js",
      "dist/credentials/PipedriveOAuth2Api.credentials.js",
      "dist/credentials/PlivoApi.credentials.js",
      "dist/credentials/Postgres.credentials.js",
      "dist/credentials/PostHogApi.credentials.js",
      "dist/credentials/PostmarkApi.credentials.js",
      "dist/credentials/ProfitWellApi.credentials.js",
      "dist/credentials/PushbulletOAuth2Api.credentials.js",
      "dist/credentials/PushcutApi.credentials.js",
      "dist/credentials/PushoverApi.credentials.js",
      "dist/credentials/QuestDb.credentials.js",
      "dist/credentials/QuickBaseApi.credentials.js",
      "dist/credentials/QuickBooksOAuth2Api.credentials.js",
      "dist/credentials/RabbitMQ.credentials.js",
      "dist/credentials/RaindropOAuth2Api.credentials.js",
      "dist/credentials/RedditOAuth2Api.credentials.js",
      "dist/credentials/Redis.credentials.js",
      "dist/credentials/RocketchatApi.credentials.js",
      "dist/credentials/RundeckApi.credentials.js",
      "dist/credentials/S3.credentials.js",
      "dist/credentials/SalesforceJwtApi.credentials.js",
      "dist/credentials/SalesforceOAuth2Api.credentials.js",
      "dist/credentials/SalesmateApi.credentials.js",
      "dist/credentials/SeaTableApi.credentials.js",
      "dist/credentials/SecurityScorecardApi.credentials.js",
      "dist/credentials/SegmentApi.credentials.js",
      "dist/credentials/SendGridApi.credentials.js",
      "dist/credentials/SendInBlueApi.credentials.js",
      "dist/credentials/SendyApi.credentials.js",
      "dist/credentials/SentryIoApi.credentials.js",
      "dist/credentials/SentryIoOAuth2Api.credentials.js",
      "dist/credentials/SentryIoServerApi.credentials.js",
      "dist/credentials/ServiceNowOAuth2Api.credentials.js",
      "dist/credentials/ServiceNowBasicApi.credentials.js",
      "dist/credentials/Sftp.credentials.js",
      "dist/credentials/ShopifyApi.credentials.js",
      "dist/credentials/ShopifyAccessTokenApi.credentials.js",
      "dist/credentials/ShopifyOAuth2Api.credentials.js",
      "dist/credentials/Signl4Api.credentials.js",
      "dist/credentials/SlackApi.credentials.js",
      "dist/credentials/SlackOAuth2Api.credentials.js",
      "dist/credentials/Sms77Api.credentials.js",
      "dist/credentials/Smtp.credentials.js",
      "dist/credentials/Snowflake.credentials.js",
      "dist/credentials/SplunkApi.credentials.js",
      "dist/credentials/SpontitApi.credentials.js",
      "dist/credentials/SpotifyOAuth2Api.credentials.js",
      "dist/credentials/SshPassword.credentials.js",
      "dist/credentials/SshPrivateKey.credentials.js",
      "dist/credentials/StackbyApi.credentials.js",
      "dist/credentials/StoryblokContentApi.credentials.js",
      "dist/credentials/StoryblokManagementApi.credentials.js",
      "dist/credentials/StrapiApi.credentials.js",
      "dist/credentials/StravaOAuth2Api.credentials.js",
      "dist/credentials/StripeApi.credentials.js",
      "dist/credentials/SupabaseApi.credentials.js",
      "dist/credentials/SurveyMonkeyApi.credentials.js",
      "dist/credentials/SurveyMonkeyOAuth2Api.credentials.js",
      "dist/credentials/SyncroMspApi.credentials.js",
      "dist/credentials/TaigaApi.credentials.js",
      "dist/credentials/TapfiliateApi.credentials.js",
      "dist/credentials/TelegramApi.credentials.js",
      "dist/credentials/TheHiveApi.credentials.js",
      "dist/credentials/TimescaleDb.credentials.js",
      "dist/credentials/TodoistApi.credentials.js",
      "dist/credentials/TodoistOAuth2Api.credentials.js",
      "dist/credentials/TogglApi.credentials.js",
      "dist/credentials/TravisCiApi.credentials.js",
      "dist/credentials/TrelloApi.credentials.js",
      "dist/credentials/TwakeCloudApi.credentials.js",
      "dist/credentials/TwakeServerApi.credentials.js",
      "dist/credentials/TwilioApi.credentials.js",
      "dist/credentials/TwistOAuth2Api.credentials.js",
      "dist/credentials/TwitterOAuth1Api.credentials.js",
      "dist/credentials/TypeformApi.credentials.js",
      "dist/credentials/TypeformOAuth2Api.credentials.js",
      "dist/credentials/UnleashedSoftwareApi.credentials.js",
      "dist/credentials/UpleadApi.credentials.js",
      "dist/credentials/UProcApi.credentials.js",
      "dist/credentials/UptimeRobotApi.credentials.js",
      "dist/credentials/UrlScanIoApi.credentials.js",
      "dist/credentials/VeroApi.credentials.js",
      "dist/credentials/VonageApi.credentials.js",
      "dist/credentials/VenafiTlsProtectCloudApi.credentials.js",
      "dist/credentials/VenafiTlsProtectDatacenterApi.credentials.js",
      "dist/credentials/WebflowApi.credentials.js",
      "dist/credentials/WebflowOAuth2Api.credentials.js",
      "dist/credentials/WekanApi.credentials.js",
      "dist/credentials/WhatsAppApi.credentials.js",
      "dist/credentials/WiseApi.credentials.js",
      "dist/credentials/WooCommerceApi.credentials.js",
      "dist/credentials/WordpressApi.credentials.js",
      "dist/credentials/WorkableApi.credentials.js",
      "dist/credentials/WufooApi.credentials.js",
      "dist/credentials/XeroOAuth2Api.credentials.js",
      "dist/credentials/YourlsApi.credentials.js",
      "dist/credentials/YouTubeOAuth2Api.credentials.js",
      "dist/credentials/ZammadBasicAuthApi.credentials.js",
      "dist/credentials/ZammadTokenAuthApi.credentials.js",
      "dist/credentials/ZendeskApi.credentials.js",
      "dist/credentials/ZendeskOAuth2Api.credentials.js",
      "dist/credentials/ZohoOAuth2Api.credentials.js",
      "dist/credentials/ZoomApi.credentials.js",
      "dist/credentials/ZoomOAuth2Api.credentials.js",
      "dist/credentials/ZulipApi.credentials.js"
    ],
    "nodes": [
      "dist/nodes/ActionNetwork/ActionNetwork.node.js",
      "dist/nodes/ActiveCampaign/ActiveCampaign.node.js",
      "dist/nodes/ActiveCampaign/ActiveCampaignTrigger.node.js",
      "dist/nodes/AcuityScheduling/AcuitySchedulingTrigger.node.js",
      "dist/nodes/Adalo/Adalo.node.js",
      "dist/nodes/Affinity/Affinity.node.js",
      "dist/nodes/Affinity/AffinityTrigger.node.js",
      "dist/nodes/AgileCrm/AgileCrm.node.js",
      "dist/nodes/Airtable/Airtable.node.js",
      "dist/nodes/Airtable/AirtableTrigger.node.js",
      "dist/nodes/Amqp/Amqp.node.js",
      "dist/nodes/Amqp/AmqpTrigger.node.js",
      "dist/nodes/ApiTemplateIo/ApiTemplateIo.node.js",
      "dist/nodes/Asana/Asana.node.js",
      "dist/nodes/Asana/AsanaTrigger.node.js",
      "dist/nodes/Automizy/Automizy.node.js",
      "dist/nodes/Autopilot/Autopilot.node.js",
      "dist/nodes/Autopilot/AutopilotTrigger.node.js",
      "dist/nodes/Aws/AwsLambda.node.js",
      "dist/nodes/Aws/AwsSns.node.js",
      "dist/nodes/Aws/AwsSnsTrigger.node.js",
      "dist/nodes/Aws/CertificateManager/AwsCertificateManager.node.js",
      "dist/nodes/Aws/Comprehend/AwsComprehend.node.js",
      "dist/nodes/Aws/DynamoDB/AwsDynamoDB.node.js",
      "dist/nodes/Aws/ELB/AwsElb.node.js",
      "dist/nodes/Aws/Rekognition/AwsRekognition.node.js",
      "dist/nodes/Aws/S3/AwsS3.node.js",
      "dist/nodes/Aws/SES/AwsSes.node.js",
      "dist/nodes/Aws/SQS/AwsSqs.node.js",
      "dist/nodes/Aws/Textract/AwsTextract.node.js",
      "dist/nodes/Aws/Transcribe/AwsTranscribe.node.js",
      "dist/nodes/BambooHr/BambooHr.node.js",
      "dist/nodes/Bannerbear/Bannerbear.node.js",
      "dist/nodes/Baserow/Baserow.node.js",
      "dist/nodes/Beeminder/Beeminder.node.js",
      "dist/nodes/Bitbucket/BitbucketTrigger.node.js",
      "dist/nodes/Bitly/Bitly.node.js",
      "dist/nodes/Bitwarden/Bitwarden.node.js",
      "dist/nodes/Box/Box.node.js",
      "dist/nodes/Box/BoxTrigger.node.js",
      "dist/nodes/Brandfetch/Brandfetch.node.js",
      "dist/nodes/Bubble/Bubble.node.js",
      "dist/nodes/Cal/CalTrigger.node.js",
      "dist/nodes/Calendly/CalendlyTrigger.node.js",
      "dist/nodes/Chargebee/Chargebee.node.js",
      "dist/nodes/Chargebee/ChargebeeTrigger.node.js",
      "dist/nodes/CircleCi/CircleCi.node.js",
      "dist/nodes/Cisco/Webex/CiscoWebex.node.js",
      "dist/nodes/Citrix/ADC/CitrixAdc.node.js",
      "dist/nodes/Cisco/Webex/CiscoWebexTrigger.node.js",
      "dist/nodes/Cloudflare/Cloudflare.node.js",
      "dist/nodes/Clearbit/Clearbit.node.js",
      "dist/nodes/ClickUp/ClickUp.node.js",
      "dist/nodes/ClickUp/ClickUpTrigger.node.js",
      "dist/nodes/Clockify/Clockify.node.js",
      "dist/nodes/Clockify/ClockifyTrigger.node.js",
      "dist/nodes/Cockpit/Cockpit.node.js",
      "dist/nodes/Coda/Coda.node.js",
      "dist/nodes/Code/Code.node.js",
      "dist/nodes/CoinGecko/CoinGecko.node.js",
      "dist/nodes/CompareDatasets/CompareDatasets.node.js",
      "dist/nodes/Compression/Compression.node.js",
      "dist/nodes/Contentful/Contentful.node.js",
      "dist/nodes/ConvertKit/ConvertKit.node.js",
      "dist/nodes/ConvertKit/ConvertKitTrigger.node.js",
      "dist/nodes/Copper/Copper.node.js",
      "dist/nodes/Copper/CopperTrigger.node.js",
      "dist/nodes/Cortex/Cortex.node.js",
      "dist/nodes/CrateDb/CrateDb.node.js",
      "dist/nodes/Cron/Cron.node.js",
      "dist/nodes/Crypto/Crypto.node.js",
      "dist/nodes/CustomerIo/CustomerIo.node.js",
      "dist/nodes/CustomerIo/CustomerIoTrigger.node.js",
      "dist/nodes/DateTime/DateTime.node.js",
      "dist/nodes/DeepL/DeepL.node.js",
      "dist/nodes/Demio/Demio.node.js",
      "dist/nodes/Dhl/Dhl.node.js",
      "dist/nodes/Discord/Discord.node.js",
      "dist/nodes/Discourse/Discourse.node.js",
      "dist/nodes/Disqus/Disqus.node.js",
      "dist/nodes/Drift/Drift.node.js",
      "dist/nodes/Dropbox/Dropbox.node.js",
      "dist/nodes/Dropcontact/Dropcontact.node.js",
      "dist/nodes/EditImage/EditImage.node.js",
      "dist/nodes/Egoi/Egoi.node.js",
      "dist/nodes/Elastic/Elasticsearch/Elasticsearch.node.js",
      "dist/nodes/Elastic/ElasticSecurity/ElasticSecurity.node.js",
      "dist/nodes/EmailReadImap/EmailReadImap.node.js",
      "dist/nodes/EmailSend/EmailSend.node.js",
      "dist/nodes/Emelia/Emelia.node.js",
      "dist/nodes/Emelia/EmeliaTrigger.node.js",
      "dist/nodes/ERPNext/ERPNext.node.js",
      "dist/nodes/ErrorTrigger/ErrorTrigger.node.js",
      "dist/nodes/Eventbrite/EventbriteTrigger.node.js",
      "dist/nodes/ExecuteCommand/ExecuteCommand.node.js",
      "dist/nodes/ExecuteWorkflow/ExecuteWorkflow.node.js",
      "dist/nodes/ExecuteWorkflowTrigger/ExecuteWorkflowTrigger.node.js",
      "dist/nodes/Facebook/FacebookGraphApi.node.js",
      "dist/nodes/Facebook/FacebookTrigger.node.js",
      "dist/nodes/Figma/FigmaTrigger.node.js",
      "dist/nodes/FileMaker/FileMaker.node.js",
      "dist/nodes/Flow/Flow.node.js",
      "dist/nodes/Flow/FlowTrigger.node.js",
      "dist/nodes/FormIo/FormIoTrigger.node.js",
      "dist/nodes/Formstack/FormstackTrigger.node.js",
      "dist/nodes/Freshdesk/Freshdesk.node.js",
      "dist/nodes/Freshservice/Freshservice.node.js",
      "dist/nodes/FreshworksCrm/FreshworksCrm.node.js",
      "dist/nodes/Ftp/Ftp.node.js",
      "dist/nodes/Function/Function.node.js",
      "dist/nodes/FunctionItem/FunctionItem.node.js",
      "dist/nodes/GetResponse/GetResponse.node.js",
      "dist/nodes/GetResponse/GetResponseTrigger.node.js",
      "dist/nodes/Ghost/Ghost.node.js",
      "dist/nodes/Git/Git.node.js",
      "dist/nodes/Github/Github.node.js",
      "dist/nodes/Github/GithubTrigger.node.js",
      "dist/nodes/Gitlab/Gitlab.node.js",
      "dist/nodes/Gitlab/GitlabTrigger.node.js",
      "dist/nodes/Google/Ads/GoogleAds.node.js",
      "dist/nodes/Google/Analytics/GoogleAnalytics.node.js",
      "dist/nodes/Google/BigQuery/GoogleBigQuery.node.js",
      "dist/nodes/Google/Books/GoogleBooks.node.js",
      "dist/nodes/Google/Calendar/GoogleCalendar.node.js",
      "dist/nodes/Google/Calendar/GoogleCalendarTrigger.node.js",
      "dist/nodes/Google/Chat/GoogleChat.node.js",
      "dist/nodes/Google/CloudNaturalLanguage/GoogleCloudNaturalLanguage.node.js",
      "dist/nodes/Google/CloudStorage/GoogleCloudStorage.node.js",
      "dist/nodes/Google/Contacts/GoogleContacts.node.js",
      "dist/nodes/Google/Docs/GoogleDocs.node.js",
      "dist/nodes/Google/Drive/GoogleDrive.node.js",
      "dist/nodes/Google/Drive/GoogleDriveTrigger.node.js",
      "dist/nodes/Google/Firebase/CloudFirestore/GoogleFirebaseCloudFirestore.node.js",
      "dist/nodes/Google/Firebase/RealtimeDatabase/GoogleFirebaseRealtimeDatabase.node.js",
      "dist/nodes/Google/Gmail/Gmail.node.js",
      "dist/nodes/Google/Gmail/GmailTrigger.node.js",
      "dist/nodes/Google/GSuiteAdmin/GSuiteAdmin.node.js",
      "dist/nodes/Google/Perspective/GooglePerspective.node.js",
      "dist/nodes/Google/Sheet/GoogleSheets.node.js",
      "dist/nodes/Google/Slides/GoogleSlides.node.js",
      "dist/nodes/Google/Task/GoogleTasks.node.js",
      "dist/nodes/Google/Translate/GoogleTranslate.node.js",
      "dist/nodes/Google/YouTube/YouTube.node.js",
      "dist/nodes/Gotify/Gotify.node.js",
      "dist/nodes/GoToWebinar/GoToWebinar.node.js",
      "dist/nodes/Grafana/Grafana.node.js",
      "dist/nodes/GraphQL/GraphQL.node.js",
      "dist/nodes/Grist/Grist.node.js",
      "dist/nodes/Gumroad/GumroadTrigger.node.js",
      "dist/nodes/HackerNews/HackerNews.node.js",
      "dist/nodes/HaloPSA/HaloPSA.node.js",
      "dist/nodes/Harvest/Harvest.node.js",
      "dist/nodes/HelpScout/HelpScout.node.js",
      "dist/nodes/HelpScout/HelpScoutTrigger.node.js",
      "dist/nodes/HighLevel/HighLevel.node.js",
      "dist/nodes/HomeAssistant/HomeAssistant.node.js",
      "dist/nodes/HtmlExtract/HtmlExtract.node.js",
      "dist/nodes/HttpRequest/HttpRequest.node.js",
      "dist/nodes/Hubspot/Hubspot.node.js",
      "dist/nodes/Hubspot/HubspotTrigger.node.js",
      "dist/nodes/HumanticAI/HumanticAi.node.js",
      "dist/nodes/Hunter/Hunter.node.js",
      "dist/nodes/ICalendar/ICalendar.node.js",
      "dist/nodes/If/If.node.js",
      "dist/nodes/Intercom/Intercom.node.js",
      "dist/nodes/Interval/Interval.node.js",
      "dist/nodes/InvoiceNinja/InvoiceNinja.node.js",
      "dist/nodes/InvoiceNinja/InvoiceNinjaTrigger.node.js",
      "dist/nodes/ItemLists/ItemLists.node.js",
      "dist/nodes/Iterable/Iterable.node.js",
      "dist/nodes/Jenkins/Jenkins.node.js",
      "dist/nodes/Jira/Jira.node.js",
      "dist/nodes/Jira/JiraTrigger.node.js",
      "dist/nodes/JotForm/JotFormTrigger.node.js",
      "dist/nodes/Kafka/Kafka.node.js",
      "dist/nodes/Kafka/KafkaTrigger.node.js",
      "dist/nodes/Keap/Keap.node.js",
      "dist/nodes/Keap/KeapTrigger.node.js",
      "dist/nodes/Kitemaker/Kitemaker.node.js",
      "dist/nodes/KoBoToolbox/KoBoToolbox.node.js",
      "dist/nodes/KoBoToolbox/KoBoToolboxTrigger.node.js",
      "dist/nodes/Lemlist/Lemlist.node.js",
      "dist/nodes/Lemlist/LemlistTrigger.node.js",
      "dist/nodes/Line/Line.node.js",
      "dist/nodes/Linear/Linear.node.js",
      "dist/nodes/Linear/LinearTrigger.node.js",
      "dist/nodes/LingvaNex/LingvaNex.node.js",
      "dist/nodes/LinkedIn/LinkedIn.node.js",
      "dist/nodes/LocalFileTrigger/LocalFileTrigger.node.js",
      "dist/nodes/Magento/Magento2.node.js",
      "dist/nodes/Mailcheck/Mailcheck.node.js",
      "dist/nodes/Mailchimp/Mailchimp.node.js",
      "dist/nodes/Mailchimp/MailchimpTrigger.node.js",
      "dist/nodes/MailerLite/MailerLite.node.js",
      "dist/nodes/MailerLite/MailerLiteTrigger.node.js",
      "dist/nodes/Mailgun/Mailgun.node.js",
      "dist/nodes/Mailjet/Mailjet.node.js",
      "dist/nodes/Mailjet/MailjetTrigger.node.js",
      "dist/nodes/Mandrill/Mandrill.node.js",
      "dist/nodes/ManualTrigger/ManualTrigger.node.js",
      "dist/nodes/Markdown/Markdown.node.js",
      "dist/nodes/Marketstack/Marketstack.node.js",
      "dist/nodes/Matrix/Matrix.node.js",
      "dist/nodes/Mattermost/Mattermost.node.js",
      "dist/nodes/Mautic/Mautic.node.js",
      "dist/nodes/Mautic/MauticTrigger.node.js",
      "dist/nodes/Medium/Medium.node.js",
      "dist/nodes/Merge/Merge.node.js",
      "dist/nodes/MessageBird/MessageBird.node.js",
      "dist/nodes/Metabase/Metabase.node.js",
      "dist/nodes/Microsoft/Dynamics/MicrosoftDynamicsCrm.node.js",
      "dist/nodes/Microsoft/Excel/MicrosoftExcel.node.js",
      "dist/nodes/Microsoft/GraphSecurity/MicrosoftGraphSecurity.node.js",
      "dist/nodes/Microsoft/OneDrive/MicrosoftOneDrive.node.js",
      "dist/nodes/Microsoft/Outlook/MicrosoftOutlook.node.js",
      "dist/nodes/Microsoft/Sql/MicrosoftSql.node.js",
      "dist/nodes/Microsoft/Teams/MicrosoftTeams.node.js",
      "dist/nodes/Microsoft/ToDo/MicrosoftToDo.node.js",
      "dist/nodes/Mindee/Mindee.node.js",
      "dist/nodes/Misp/Misp.node.js",
      "dist/nodes/Mocean/Mocean.node.js",
      "dist/nodes/MondayCom/MondayCom.node.js",
      "dist/nodes/MongoDb/MongoDb.node.js",
      "dist/nodes/MonicaCrm/MonicaCrm.node.js",
      "dist/nodes/MoveBinaryData/MoveBinaryData.node.js",
      "dist/nodes/MQTT/Mqtt.node.js",
      "dist/nodes/MQTT/MqttTrigger.node.js",
      "dist/nodes/Msg91/Msg91.node.js",
      "dist/nodes/MySql/MySql.node.js",
      "dist/nodes/N8n/N8n.node.js",
      "dist/nodes/N8nTrainingCustomerDatastore/N8nTrainingCustomerDatastore.node.js",
      "dist/nodes/N8nTrainingCustomerMessenger/N8nTrainingCustomerMessenger.node.js",
      "dist/nodes/N8nTrigger/N8nTrigger.node.js",
      "dist/nodes/Nasa/Nasa.node.js",
      "dist/nodes/Netlify/Netlify.node.js",
      "dist/nodes/Netlify/NetlifyTrigger.node.js",
      "dist/nodes/NextCloud/NextCloud.node.js",
      "dist/nodes/NocoDB/NocoDB.node.js",
      "dist/nodes/SendInBlue/SendInBlue.node.js",
      "dist/nodes/SendInBlue/SendInBlueTrigger.node.js",
      "dist/nodes/StickyNote/StickyNote.node.js",
      "dist/nodes/NoOp/NoOp.node.js",
      "dist/nodes/Onfleet/Onfleet.node.js",
      "dist/nodes/Onfleet/OnfleetTrigger.node.js",
      "dist/nodes/Notion/Notion.node.js",
      "dist/nodes/Notion/NotionTrigger.node.js",
      "dist/nodes/Odoo/Odoo.node.js",
      "dist/nodes/OneSimpleApi/OneSimpleApi.node.js",
      "dist/nodes/OpenThesaurus/OpenThesaurus.node.js",
      "dist/nodes/OpenWeatherMap/OpenWeatherMap.node.js",
      "dist/nodes/Orbit/Orbit.node.js",
      "dist/nodes/Oura/Oura.node.js",
      "dist/nodes/Paddle/Paddle.node.js",
      "dist/nodes/PagerDuty/PagerDuty.node.js",
      "dist/nodes/PayPal/PayPal.node.js",
      "dist/nodes/PayPal/PayPalTrigger.node.js",
      "dist/nodes/Peekalink/Peekalink.node.js",
      "dist/nodes/Phantombuster/Phantombuster.node.js",
      "dist/nodes/PhilipsHue/PhilipsHue.node.js",
      "dist/nodes/Pipedrive/Pipedrive.node.js",
      "dist/nodes/Pipedrive/PipedriveTrigger.node.js",
      "dist/nodes/Plivo/Plivo.node.js",
      "dist/nodes/PostBin/PostBin.node.js",
      "dist/nodes/Postgres/Postgres.node.js",
      "dist/nodes/PostHog/PostHog.node.js",
      "dist/nodes/Postmark/PostmarkTrigger.node.js",
      "dist/nodes/ProfitWell/ProfitWell.node.js",
      "dist/nodes/Pushbullet/Pushbullet.node.js",
      "dist/nodes/Pushcut/Pushcut.node.js",
      "dist/nodes/Pushcut/PushcutTrigger.node.js",
      "dist/nodes/Pushover/Pushover.node.js",
      "dist/nodes/QuestDb/QuestDb.node.js",
      "dist/nodes/QuickBase/QuickBase.node.js",
      "dist/nodes/QuickBooks/QuickBooks.node.js",
      "dist/nodes/RabbitMQ/RabbitMQ.node.js",
      "dist/nodes/RabbitMQ/RabbitMQTrigger.node.js",
      "dist/nodes/Raindrop/Raindrop.node.js",
      "dist/nodes/ReadBinaryFile/ReadBinaryFile.node.js",
      "dist/nodes/ReadBinaryFiles/ReadBinaryFiles.node.js",
      "dist/nodes/ReadPdf/ReadPDF.node.js",
      "dist/nodes/Reddit/Reddit.node.js",
      "dist/nodes/Redis/Redis.node.js",
      "dist/nodes/Redis/RedisTrigger.node.js",
      "dist/nodes/RenameKeys/RenameKeys.node.js",
      "dist/nodes/RespondToWebhook/RespondToWebhook.node.js",
      "dist/nodes/Rocketchat/Rocketchat.node.js",
      "dist/nodes/RssFeedRead/RssFeedRead.node.js",
      "dist/nodes/Rundeck/Rundeck.node.js",
      "dist/nodes/S3/S3.node.js",
      "dist/nodes/Salesforce/Salesforce.node.js",
      "dist/nodes/Salesmate/Salesmate.node.js",
      "dist/nodes/Schedule/ScheduleTrigger.node.js",
      "dist/nodes/SeaTable/SeaTable.node.js",
      "dist/nodes/SeaTable/SeaTableTrigger.node.js",
      "dist/nodes/SecurityScorecard/SecurityScorecard.node.js",
      "dist/nodes/Segment/Segment.node.js",
      "dist/nodes/SendGrid/SendGrid.node.js",
      "dist/nodes/Sendy/Sendy.node.js",
      "dist/nodes/SentryIo/SentryIo.node.js",
      "dist/nodes/ServiceNow/ServiceNow.node.js",
      "dist/nodes/Set/Set.node.js",
      "dist/nodes/Shopify/Shopify.node.js",
      "dist/nodes/Shopify/ShopifyTrigger.node.js",
      "dist/nodes/Signl4/Signl4.node.js",
      "dist/nodes/Slack/Slack.node.js",
      "dist/nodes/Sms77/Sms77.node.js",
      "dist/nodes/Snowflake/Snowflake.node.js",
      "dist/nodes/SplitInBatches/SplitInBatches.node.js",
      "dist/nodes/Splunk/Splunk.node.js",
      "dist/nodes/Spontit/Spontit.node.js",
      "dist/nodes/Spotify/Spotify.node.js",
      "dist/nodes/SpreadsheetFile/SpreadsheetFile.node.js",
      "dist/nodes/SseTrigger/SseTrigger.node.js",
      "dist/nodes/Ssh/Ssh.node.js",
      "dist/nodes/Stackby/Stackby.node.js",
      "dist/nodes/Start/Start.node.js",
      "dist/nodes/StopAndError/StopAndError.node.js",
      "dist/nodes/Storyblok/Storyblok.node.js",
      "dist/nodes/Strapi/Strapi.node.js",
      "dist/nodes/Strava/Strava.node.js",
      "dist/nodes/Strava/StravaTrigger.node.js",
      "dist/nodes/Stripe/Stripe.node.js",
      "dist/nodes/Stripe/StripeTrigger.node.js",
      "dist/nodes/Supabase/Supabase.node.js",
      "dist/nodes/SurveyMonkey/SurveyMonkeyTrigger.node.js",
      "dist/nodes/Switch/Switch.node.js",
      "dist/nodes/SyncroMSP/SyncroMsp.node.js",
      "dist/nodes/Taiga/Taiga.node.js",
      "dist/nodes/Taiga/TaigaTrigger.node.js",
      "dist/nodes/Tapfiliate/Tapfiliate.node.js",
      "dist/nodes/Telegram/Telegram.node.js",
      "dist/nodes/Telegram/TelegramTrigger.node.js",
      "dist/nodes/TheHive/TheHive.node.js",
      "dist/nodes/TheHive/TheHiveTrigger.node.js",
      "dist/nodes/TimescaleDb/TimescaleDb.node.js",
      "dist/nodes/Todoist/Todoist.node.js",
      "dist/nodes/Toggl/TogglTrigger.node.js",
      "dist/nodes/TravisCi/TravisCi.node.js",
      "dist/nodes/Trello/Trello.node.js",
      "dist/nodes/Trello/TrelloTrigger.node.js",
      "dist/nodes/Twake/Twake.node.js",
      "dist/nodes/Twilio/Twilio.node.js",
      "dist/nodes/Twist/Twist.node.js",
      "dist/nodes/Twitter/Twitter.node.js",
      "dist/nodes/Typeform/TypeformTrigger.node.js",
      "dist/nodes/UnleashedSoftware/UnleashedSoftware.node.js",
      "dist/nodes/Uplead/Uplead.node.js",
      "dist/nodes/UProc/UProc.node.js",
      "dist/nodes/UptimeRobot/UptimeRobot.node.js",
      "dist/nodes/UrlScanIo/UrlScanIo.node.js",
      "dist/nodes/Vero/Vero.node.js",
      "dist/nodes/Venafi/ProtectCloud/VenafiTlsProtectCloud.node.js",
      "dist/nodes/Venafi/ProtectCloud/VenafiTlsProtectCloudTrigger.node.js",
      "dist/nodes/Venafi/Datacenter/VenafiTlsProtectDatacenter.node.js",
      "dist/nodes/Vonage/Vonage.node.js",
      "dist/nodes/Wait/Wait.node.js",
      "dist/nodes/Webflow/Webflow.node.js",
      "dist/nodes/Webflow/WebflowTrigger.node.js",
      "dist/nodes/Webhook/Webhook.node.js",
      "dist/nodes/Wekan/Wekan.node.js",
      "dist/nodes/WhatsApp/WhatsApp.node.js",
      "dist/nodes/Wise/Wise.node.js",
      "dist/nodes/Wise/WiseTrigger.node.js",
      "dist/nodes/WooCommerce/WooCommerce.node.js",
      "dist/nodes/WooCommerce/WooCommerceTrigger.node.js",
      "dist/nodes/Wordpress/Wordpress.node.js",
      "dist/nodes/Workable/WorkableTrigger.node.js",
      "dist/nodes/WorkflowTrigger/WorkflowTrigger.node.js",
      "dist/nodes/WriteBinaryFile/WriteBinaryFile.node.js",
      "dist/nodes/Wufoo/WufooTrigger.node.js",
      "dist/nodes/Xero/Xero.node.js",
      "dist/nodes/Xml/Xml.node.js",
      "dist/nodes/Yourls/Yourls.node.js",
      "dist/nodes/Zammad/Zammad.node.js",
      "dist/nodes/Zendesk/Zendesk.node.js",
      "dist/nodes/Zendesk/ZendeskTrigger.node.js",
      "dist/nodes/Zoho/ZohoCrm.node.js",
      "dist/nodes/Zoom/Zoom.node.js",
      "dist/nodes/Zulip/Zulip.node.js"
    ]
  },
  "devDependencies": {
    "@n8n_io/eslint-config": "",
    "@types/amqplib": "^0.8.2",
    "@types/aws4": "^1.5.1",
    "@types/basic-auth": "^1.1.2",
    "@types/cheerio": "^0.22.15",
    "@types/cron": "~1.7.1",
    "@types/eventsource": "^1.1.2",
    "@types/express": "^4.17.6",
    "@types/formidable": "^1.0.31",
    "@types/gm": "^1.18.2",
    "@types/imap-simple": "^4.2.0",
    "@types/jsonwebtoken": "^8.5.2",
    "@types/lodash.set": "^4.3.6",
    "@types/lossless-json": "^1.0.0",
    "@types/mailparser": "^2.7.3",
    "@types/mime-types": "^2.1.0",
    "@types/mssql": "^6.0.2",
    "@types/node": "^16.11.22",
    "@types/nodemailer": "^6.4.0",
    "@types/promise-ftp": "^1.3.4",
    "@types/redis": "^2.8.11",
    "@types/request-promise-native": "~1.0.15",
    "@types/showdown": "^1.9.4",
    "@types/snowflake-sdk": "^1.5.1",
    "@types/ssh2-sftp-client": "^5.1.0",
    "@types/tmp": "^0.2.0",
    "@types/uuid": "^8.3.2",
    "@types/xml2js": "^0.4.3",
    "eslint-plugin-n8n-nodes-base": "^1.11.0",
    "gulp": "^4.0.0",
    "n8n-workflow": "~0.122.1",
    "tslint": "^6.1.2",
    "typescript": "~4.8.0"
  },
  "dependencies": {
    "@kafkajs/confluent-schema-registry": "1.0.6",
    "@types/js-nacl": "^1.3.0",
    "amqplib": "^0.8.0",
    "aws4": "^1.8.0",
    "basic-auth": "^2.0.1",
    "change-case": "^4.1.1",
    "cheerio": "1.0.0-rc.6",
    "chokidar": "3.5.2",
    "cron": "~1.7.2",
    "currency-codes": "^2.1.0",
    "eventsource": "^2.0.2",
    "fast-glob": "^3.2.5",
    "fflate": "^0.7.0",
    "formidable": "^1.2.1",
    "get-system-fonts": "^2.0.2",
    "gm": "^1.23.1",
    "iconv-lite": "^0.6.2",
    "ics": "^2.27.0",
    "imap-simple": "^4.3.0",
    "isbot": "^3.3.4",
    "iso-639-1": "^2.1.3",
    "js-nacl": "^1.4.0",
    "jsonwebtoken": "^8.5.1",
    "kafkajs": "^1.14.0",
    "lodash.get": "^4.4.2",
    "lodash.set": "^4.3.2",
    "lodash.unset": "^4.5.2",
    "lossless-json": "^1.0.4",
    "luxon": "~2.3.0",
    "mailparser": "^3.2.0",
    "moment": "~2.29.2",
    "moment-timezone": "^0.5.28",
    "mongodb": "^4.9.1",
    "mqtt": "4.2.6",
    "mssql": "^8.1.2",
    "mysql2": "~2.3.0",
    "n8n-core": "~0.140.1",
    "node-html-markdown": "^1.1.3",
    "node-ssh": "^12.0.0",
    "nodemailer": "^6.7.1",
    "pdf-parse": "^1.1.1",
    "pg": "^8.3.0",
    "pg-promise": "^10.5.8",
    "promise-ftp": "^1.3.5",
    "redis": "^3.1.1",
    "request": "^2.88.2",
    "rhea": "^1.0.11",
    "rss-parser": "^3.7.0",
    "showdown": "^2.0.3",
    "simple-git": "^3.5.0",
    "snowflake-sdk": "^1.5.3",
    "ssh2-sftp-client": "^7.0.0",
    "tmp-promise": "^3.0.2",
    "tsc-watch": "^5.0.3",
    "uuid": "^8.3.2",
    "vm2": "~3.9.5",
    "xlsx": "^0.17.0",
    "xml2js": "^0.4.23"
  }
}<|MERGE_RESOLUTION|>--- conflicted
+++ resolved
@@ -16,17 +16,10 @@
     "dev": "npm run watch",
     "build": "tsc && gulp build:icons && gulp build:translations",
     "build:translations": "gulp build:translations",
-<<<<<<< HEAD
-    "format": "cd ../.. && node_modules/prettier/bin-prettier.js packages/nodes-base/**/**.ts --write",
-    "lint": "tslint -p tsconfig.json -c tslint.json && cd ../../ && node_modules/eslint/bin/eslint.js packages/nodes-base/nodes packages/nodes-base/credentials",
-    "lintfix": "tslint --fix -p tsconfig.json -c tslint.json && cd ../.. && node_modules/eslint/bin/eslint.js packages/nodes-base/nodes packages/nodes-base/credentials --fix",
-    "watch": "node scripts/watch.mjs",
-=======
     "format": "cd ../.. && node_modules/prettier/bin-prettier.js --write \"packages/nodes-base/**/*.{ts,json}\"",
     "lint": "tslint -p tsconfig.json -c tslint.json && eslint nodes credentials",
     "lintfix": "tslint --fix -p tsconfig.json -c tslint.json && eslint nodes credentials --fix",
-    "watch": "tsc --watch",
->>>>>>> 3a1fa091
+    "watch": "node scripts/watch.mjs",
     "test": "jest"
   },
   "files": [
