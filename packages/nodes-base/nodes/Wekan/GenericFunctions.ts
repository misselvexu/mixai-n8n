import { IExecuteFunctions, IHookFunctions, ILoadOptionsFunctions } from 'n8n-core';

import { OptionsWithUri } from 'request';

<<<<<<< HEAD
import {
	ICredentialDataDecryptedObject,
	IDataObject,
	JsonObject,
	NodeApiError,
	NodeOperationError,
} from 'n8n-workflow';

export async function getAuthorization(
	this:
		| IHookFunctions
		| IExecuteFunctions
		| IExecuteSingleFunctions
		| ILoadOptionsFunctions
		| IWebhookFunctions,
	credentials?: ICredentialDataDecryptedObject,
): Promise<IDataObject> {
	if (credentials === undefined) {
		throw new NodeOperationError(this.getNode(), 'No credentials got returned!');
	}

	const { password, username } = credentials;
	const options: OptionsWithUri = {
		method: 'POST',
		form: {
			username,
			password,
		},
		uri: `${credentials.url}/users/login`,
		json: true,
	};

	try {
		const response = await this.helpers.request!(options);

		return { token: response.token, userId: response.id };
	} catch (error) {
		throw new NodeApiError(this.getNode(), error as JsonObject);
	}
}
=======
import { IDataObject, JsonObject, NodeApiError, NodeOperationError } from 'n8n-workflow';
>>>>>>> cc2a2e43

export async function apiRequest(
	this: IHookFunctions | IExecuteFunctions | ILoadOptionsFunctions,
	method: string,
	endpoint: string,
	body: object,
	query?: IDataObject,
	// tslint:disable-next-line:no-any
): Promise<any> {
	const credentials = await this.getCredentials('wekanApi');

	query = query || {};

	const options: OptionsWithUri = {
		headers: {
			Accept: 'application/json',
		},
		method,
		body,
		qs: query,
		uri: `${credentials.url}/api/${endpoint}`,
		json: true,
	};

	try {
		return await this.helpers.requestWithAuthentication.call(this, 'wekanApi', options);
	} catch (error) {
		// tslint:disable-next-line: no-any
		if ((error as any).statusCode === 401) {
			throw new NodeOperationError(this.getNode(), 'The Wekan credentials are not valid!');
		}
		throw new NodeApiError(this.getNode(), error as JsonObject);
	}
}<|MERGE_RESOLUTION|>--- conflicted
+++ resolved
@@ -2,50 +2,7 @@
 
 import { OptionsWithUri } from 'request';
 
-<<<<<<< HEAD
-import {
-	ICredentialDataDecryptedObject,
-	IDataObject,
-	JsonObject,
-	NodeApiError,
-	NodeOperationError,
-} from 'n8n-workflow';
-
-export async function getAuthorization(
-	this:
-		| IHookFunctions
-		| IExecuteFunctions
-		| IExecuteSingleFunctions
-		| ILoadOptionsFunctions
-		| IWebhookFunctions,
-	credentials?: ICredentialDataDecryptedObject,
-): Promise<IDataObject> {
-	if (credentials === undefined) {
-		throw new NodeOperationError(this.getNode(), 'No credentials got returned!');
-	}
-
-	const { password, username } = credentials;
-	const options: OptionsWithUri = {
-		method: 'POST',
-		form: {
-			username,
-			password,
-		},
-		uri: `${credentials.url}/users/login`,
-		json: true,
-	};
-
-	try {
-		const response = await this.helpers.request!(options);
-
-		return { token: response.token, userId: response.id };
-	} catch (error) {
-		throw new NodeApiError(this.getNode(), error as JsonObject);
-	}
-}
-=======
 import { IDataObject, JsonObject, NodeApiError, NodeOperationError } from 'n8n-workflow';
->>>>>>> cc2a2e43
 
 export async function apiRequest(
 	this: IHookFunctions | IExecuteFunctions | ILoadOptionsFunctions,
