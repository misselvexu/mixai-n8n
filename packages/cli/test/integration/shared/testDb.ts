--- conflicted
+++ resolved
@@ -196,18 +196,10 @@
 
 	if (dbType === 'sqlite') {
 		await testDb.query('PRAGMA foreign_keys=OFF');
-<<<<<<< HEAD
-		await Promise.all(
-			collections.map((collection) => {
-				const tableName = toTableName(collection);
-				Db.collections[collection].clear();
-				testDb.query(`DELETE FROM sqlite_sequence WHERE name = '${tableName}';`); // reset autoincrement
-			}),
-		);
-=======
 
 		const truncationPromises = collections.map((collection) => {
 			const tableName = toTableName(collection);
+			Db.collections[collection].clear();
 			return testDb.query(
 				`DELETE FROM ${tableName}; DELETE FROM sqlite_sequence WHERE name=${tableName};`,
 			);
@@ -217,7 +209,6 @@
 
 		await Promise.all(truncationPromises);
 
->>>>>>> 916ec9a0
 		return testDb.query('PRAGMA foreign_keys=ON');
 	}
 
