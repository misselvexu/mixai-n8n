import { Command } from '@oclif/command';
import { ExitError } from '@oclif/errors';
import { Container } from 'typedi';
import { LoggerProxy, ErrorReporterProxy as ErrorReporter, sleep } from 'n8n-workflow';
import type { IUserSettings } from 'n8n-core';
import { BinaryDataManager, UserSettings } from 'n8n-core';
import type { AbstractServer } from '@/AbstractServer';
import { getLogger } from '@/Logger';
import config from '@/config';
import * as Db from '@/Db';
import * as CrashJournal from '@/CrashJournal';
import { inTest } from '@/constants';
import { CredentialTypes } from '@/CredentialTypes';
import { CredentialsOverwrites } from '@/CredentialsOverwrites';
import { initErrorHandling } from '@/ErrorReporting';
import { ExternalHooks } from '@/ExternalHooks';
import { NodeTypes } from '@/NodeTypes';
import { LoadNodesAndCredentials } from '@/LoadNodesAndCredentials';
import type { IExternalHooksClass } from '@/Interfaces';
import { InternalHooks } from '@/InternalHooks';
import { PostHogClient } from '@/posthog';
import { License } from '@/License';
<<<<<<< HEAD
import { initExpressionEvaluator } from '@/ExpressionEvalator';

export const UM_FIX_INSTRUCTION =
	'Please fix the database by running ./packages/cli/bin/n8n user-management:reset';
=======
import { ExternalSecretsManager } from '@/ExternalSecrets/ExternalSecretsManager.ee';
>>>>>>> 8bdb07d3

export abstract class BaseCommand extends Command {
	protected logger = LoggerProxy.init(getLogger());

	protected externalHooks: IExternalHooksClass;

	protected loadNodesAndCredentials: LoadNodesAndCredentials;

	protected nodeTypes: NodeTypes;

	protected userSettings: IUserSettings;

	protected instanceId: string;

	protected server?: AbstractServer;

	async init(): Promise<void> {
		await initErrorHandling();
		initExpressionEvaluator();

		process.once('SIGTERM', async () => this.stopProcess());
		process.once('SIGINT', async () => this.stopProcess());

		// Make sure the settings exist
		this.userSettings = await UserSettings.prepareUserSettings();

		this.loadNodesAndCredentials = Container.get(LoadNodesAndCredentials);
		await this.loadNodesAndCredentials.init();
		this.nodeTypes = Container.get(NodeTypes);
		this.nodeTypes.init();
		const credentialTypes = Container.get(CredentialTypes);
		CredentialsOverwrites(credentialTypes);

		await Db.init().catch(async (error: Error) =>
			this.exitWithCrash('There was an error initializing DB', error),
		);

		await this.server?.init();

		await Db.migrate().catch(async (error: Error) =>
			this.exitWithCrash('There was an error running database migrations', error),
		);

		const dbType = config.getEnv('database.type');

		if (['mysqldb', 'mariadb'].includes(dbType)) {
			LoggerProxy.warn(
				'Support for MySQL/MariaDB has been deprecated and will be removed with an upcoming version of n8n. Please migrate to PostgreSQL.',
			);
		}
		if (process.env.EXECUTIONS_PROCESS === 'own') {
			LoggerProxy.warn(
				'Own mode has been deprecated and will be removed in a future version of n8n. If you need the isolation and performance gains, please consider using queue mode.',
			);
		}

		this.instanceId = this.userSettings.instanceId ?? '';
		await Container.get(PostHogClient).init(this.instanceId);
		await Container.get(InternalHooks).init(this.instanceId);
	}

	protected async stopProcess() {
		// This needs to be overridden
	}

	protected async initCrashJournal() {
		await CrashJournal.init();
	}

	protected async exitSuccessFully() {
		try {
			await CrashJournal.cleanup();
		} finally {
			process.exit();
		}
	}

	protected async exitWithCrash(message: string, error: unknown) {
		ErrorReporter.error(new Error(message, { cause: error }), { level: 'fatal' });
		await sleep(2000);
		process.exit(1);
	}

	protected async initBinaryManager() {
		const binaryDataConfig = config.getEnv('binaryDataManager');
		await BinaryDataManager.init(binaryDataConfig, true);
	}

	protected async initExternalHooks() {
		this.externalHooks = Container.get(ExternalHooks);
		await this.externalHooks.init();
	}

	async initLicense(): Promise<void> {
		const license = Container.get(License);
		await license.init(this.instanceId);

		const activationKey = config.getEnv('license.activationKey');

		if (activationKey) {
			const hasCert = (await license.loadCertStr()).length > 0;

			if (hasCert) {
				return LoggerProxy.debug('Skipping license activation');
			}

			try {
				LoggerProxy.debug('Attempting license activation');
				await license.activate(activationKey);
			} catch (e) {
				LoggerProxy.error('Could not activate license', e as Error);
			}
		}
	}

	async initExternalSecrets() {
		const secretsManager = Container.get(ExternalSecretsManager);
		await secretsManager.init();
	}

	async finally(error: Error | undefined) {
		if (inTest || this.id === 'start') return;
		if (Db.connectionState.connected) {
			await sleep(100); // give any in-flight query some time to finish
			await Db.close();
		}
		const exitCode = error instanceof ExitError ? error.oclif.exit : error ? 1 : 0;
		this.exit(exitCode);
	}
}<|MERGE_RESOLUTION|>--- conflicted
+++ resolved
@@ -20,14 +20,11 @@
 import { InternalHooks } from '@/InternalHooks';
 import { PostHogClient } from '@/posthog';
 import { License } from '@/License';
-<<<<<<< HEAD
+import { ExternalSecretsManager } from '@/ExternalSecrets/ExternalSecretsManager.ee';
 import { initExpressionEvaluator } from '@/ExpressionEvalator';
 
 export const UM_FIX_INSTRUCTION =
 	'Please fix the database by running ./packages/cli/bin/n8n user-management:reset';
-=======
-import { ExternalSecretsManager } from '@/ExternalSecrets/ExternalSecretsManager.ee';
->>>>>>> 8bdb07d3
 
 export abstract class BaseCommand extends Command {
 	protected logger = LoggerProxy.init(getLogger());
