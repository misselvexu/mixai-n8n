--- conflicted
+++ resolved
@@ -12,12 +12,8 @@
 
 import { ActiveExecutions } from '@/active-executions';
 import type { ExecutionEntity } from '@/databases/entities/execution-entity';
-<<<<<<< HEAD
-import type { TestDefinition } from '@/databases/entities/test-definition.ee';
+import type { MockedNodeItem, TestDefinition } from '@/databases/entities/test-definition.ee';
 import type { TestRun } from '@/databases/entities/test-run.ee';
-=======
-import type { MockedNodeItem, TestDefinition } from '@/databases/entities/test-definition.ee';
->>>>>>> bf8142b4
 import type { User } from '@/databases/entities/user';
 import type { WorkflowEntity } from '@/databases/entities/workflow-entity';
 import { ExecutionRepository } from '@/databases/repositories/execution.repository';
@@ -274,13 +270,9 @@
 			const testCaseExecution = await this.runTestCase(
 				workflow,
 				executionData,
-<<<<<<< HEAD
+				test.mockedNodes,
 				user.id,
 				abortSignal,
-=======
-				test.mockedNodes,
-				user.id,
->>>>>>> bf8142b4
 			);
 
 			// In case of a permission check issue, the test case execution will be undefined.
