--- conflicted
+++ resolved
@@ -25,11 +25,8 @@
 	ExecutionError,
 	ExecuteWorkflowData,
 	EventNamesAiNodesType,
-<<<<<<< HEAD
 	ITaskMetadata,
-=======
 	CallbackManager,
->>>>>>> 4c16000e
 } from 'n8n-workflow';
 import {
 	ApplicationError,
@@ -761,11 +758,8 @@
 		loadedWorkflowData?: IWorkflowBase;
 		loadedRunData?: IWorkflowExecutionDataProcess;
 		parentWorkflowSettings?: IWorkflowSettings;
-<<<<<<< HEAD
 		startMetadata?: ITaskMetadata;
-=======
 		parentCallbackManager?: CallbackManager;
->>>>>>> 4c16000e
 	},
 ): Promise<ExecuteWorkflowData> {
 	const internalHooks = Container.get(InternalHooks);
@@ -829,6 +823,7 @@
 				workflowData,
 			);
 			additionalDataIntegrated.executionId = executionId;
+			additionalDataIntegrated.parentCallbackManager = options.parentCallbackManager;
 
 			// Make sure we pass on the original executeWorkflow function we received
 			// This one already contains changes to talk to parent process
@@ -861,8 +856,9 @@
 				runExecutionData,
 			);
 
-<<<<<<< HEAD
-			data = await workflowExecute.processRunExecutionData(workflow);
+			const execution = workflowExecute.processRunExecutionData(workflow);
+			activeExecutions.attachWorkflowExecution(executionId, execution);
+			data = await execution;
 		} catch (error) {
 			const executionError = error ? (error as ExecutionError) : undefined;
 			const fullRunData: IRun = {
@@ -910,33 +906,6 @@
 					message: executionError?.message,
 				},
 				workflow,
-=======
-		// Create new additionalData to have different workflow loaded and to call
-		// different webhooks
-		const additionalDataIntegrated = await getBase(additionalData.userId);
-		additionalDataIntegrated.hooks = getWorkflowHooksIntegrated(
-			runData.executionMode,
-			executionId,
-			workflowData,
-		);
-		additionalDataIntegrated.executionId = executionId;
-		additionalDataIntegrated.parentCallbackManager = options.parentCallbackManager;
-
-		// Make sure we pass on the original executeWorkflow function we received
-		// This one already contains changes to talk to parent process
-		// and get executionID from `activeExecutions` running on main process
-		additionalDataIntegrated.executeWorkflow = additionalData.executeWorkflow;
-
-		let subworkflowTimeout = additionalData.executionTimeoutTimestamp;
-		const workflowSettings = workflowData.settings;
-		if (workflowSettings?.executionTimeout !== undefined && workflowSettings.executionTimeout > 0) {
-			// We might have received a max timeout timestamp from the parent workflow
-			// If we did, then we get the minimum time between the two timeouts
-			// If no timeout was given from the parent, then we use our timeout.
-			subworkflowTimeout = Math.min(
-				additionalData.executionTimeoutTimestamp || Number.MAX_SAFE_INTEGER,
-				Date.now() + workflowSettings.executionTimeout * 1000,
->>>>>>> 4c16000e
 			);
 		}
 
@@ -960,45 +929,7 @@
 				data: returnData!.data!.main,
 			};
 		}
-<<<<<<< HEAD
 		activeExecutions.remove(executionId, data);
-=======
-		const execution = workflowExecute.processRunExecutionData(workflow);
-		activeExecutions.attachWorkflowExecution(executionId, execution);
-		data = await execution;
-	} catch (error) {
-		const executionError = error ? (error as ExecutionError) : undefined;
-		const fullRunData: IRun = {
-			data: {
-				resultData: {
-					error: executionError,
-					runData: {},
-				},
-			},
-			finished: false,
-			mode: 'integrated',
-			startedAt: new Date(),
-			stoppedAt: new Date(),
-			status: 'error',
-		};
-		// When failing, we might not have finished the execution
-		// Therefore, database might not contain finished errors.
-		// Force an update to db as there should be no harm doing this
-
-		const fullExecutionData: ExecutionPayload = {
-			data: fullRunData.data,
-			mode: fullRunData.mode,
-			finished: fullRunData.finished ? fullRunData.finished : false,
-			startedAt: fullRunData.startedAt,
-			stoppedAt: fullRunData.stoppedAt,
-			status: fullRunData.status,
-			workflowData,
-			workflowId: workflowData.id,
-		};
-		if (workflowData.id) {
-			fullExecutionData.workflowId = workflowData.id;
-		}
->>>>>>> 4c16000e
 
 		// Workflow did fail
 		const { error } = data.data.resultData;
