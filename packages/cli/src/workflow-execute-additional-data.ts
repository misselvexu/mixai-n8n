--- conflicted
+++ resolved
@@ -5,11 +5,7 @@
 import type { PushMessage, PushType } from '@n8n/api-types';
 import { GlobalConfig } from '@n8n/config';
 import { stringify } from 'flatted';
-<<<<<<< HEAD
-import { InstanceSettings, WorkflowExecute, ErrorReporter } from 'n8n-core';
-=======
-import { ErrorReporter, WorkflowExecute, isObjectLiteral } from 'n8n-core';
->>>>>>> fe7fb41a
+import { InstanceSettings, ErrorReporter, WorkflowExecute, isObjectLiteral } from 'n8n-core';
 import { ApplicationError, NodeOperationError, Workflow, WorkflowHooks } from 'n8n-workflow';
 import type {
 	IDataObject,
